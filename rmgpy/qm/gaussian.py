import os

import re
import external.cclib as cclib
import logging
import time
import math
import numpy
from subprocess import Popen, PIPE

from rmgpy.molecule import Molecule, Atom, getElement
from rmgpy.reaction import Reaction
from qmdata import CCLibData
from molecule import QMMolecule
from reaction import QMReaction
from rmgpy.data.base import Entry
from rmgpy.data.kinetics import saveEntry
from rmgpy.data.kinetics.transitionstates import DistanceData

class Gaussian:
    """
    A base class for all QM calculations that use Gaussian.
    
    Classes such as :class:`GaussianMol` will inherit from this class.
    """
    
    inputFileExtension = '.gjf'
    outputFileExtension = '.log'
    
    gaussEnv = os.getenv('GAUSS_EXEDIR') or os.getenv('g09root') or os.getenv('g03root') or ""
    # GAUSS_EXEDIR may be a list like "path1:path2:path3"
    for possibleDir in gaussEnv.split(':'):
        if os.path.exists(os.path.join(possibleDir , 'g09')):
            executablePath = os.path.join(possibleDir , 'g09')
            break
        elif os.path.exists(os.path.join(possibleDir , 'g03')):
            executablePath = os.path.join(possibleDir , 'g03')
            break
    else:
        executablePath = os.path.join(gaussEnv , '(g03 or g09)')

    usePolar = False
    
    #: List of phrases that indicate failure
    #: NONE of these must be present in a succesful job.
    failureKeys = [
                   'ERROR TERMINATION',
                   'IMAGINARY FREQUENCIES'
                   ]
    
    #: List of phrases to indicate success.
    #: ALL of these must be present in a successful job.
    successKeys = [
                   'Normal termination of Gaussian'
                  ]
 
    def testReady(self):
        if not os.path.exists(self.executablePath):
            raise Exception("Couldn't find Gaussian executable at {0}. Try setting your GAUSS_EXEDIR environment variable.".format(self.executablePath))

   
    def run(self):
        self.testReady()
        
        with open(self.inputFilePath) as infile:
            print "Running GAUSSIAN input file {0!s}:".format(self.inputFilePath)
            for line in infile:
                print line.rstrip()

        # submits the input file to Gaussian
        process = Popen([self.executablePath, self.inputFilePath, self.outputFilePath])
        process.communicate()# necessary to wait for executable termination!
            
        with open(self.outputFilePath) as outfile:
            print "Gaussian output file {0!s}:".format(self.outputFilePath)
            for line in outfile:
                print line.rstrip()

        return self.verifyOutputFile()


    def verifyOutputFile(self):
        """
        Check's that an output file exists and was successful.
        
        Returns a boolean flag that states whether a successful GAUSSIAN simulation already exists for the molecule with the 
        given (augmented) InChI Key.
        
        The definition of finding a successful simulation is based on these criteria:
        1) finding an output file with the file name equal to the InChI Key
        2) NOT finding any of the keywords that are denote a calculation failure
        3) finding all the keywords that denote a calculation success.
        4) finding a match between the InChI of the given molecule and the InchI found in the calculation files
        
        If any of the above criteria is not matched, False will be returned and the procedures to start a new calculation 
        will be initiated.
        """
        if not os.path.exists(self.outputFilePath):
            logging.info("Output file {0} does not exist.".format(self.outputFilePath))
            return False
    
        InChIMatch=False #flag (1 or 0) indicating whether the InChI in the file matches InChIaug this can only be 1 if InChIFound is also 1
        InChIFound=False #flag (1 or 0) indicating whether an InChI was found in the log file
        
        # Initialize dictionary with "False"s 
        successKeysFound = dict([(key, False) for key in self.successKeys])
        
        with open(self.outputFilePath) as outputFile:
            for line in outputFile:
                line = line.strip()
                
                for element in self.failureKeys: #search for failure keywords
                    if element in line:
                        logging.error("Gaussian output file contains the following error: {0}".format(element) )
                        return False
                    
                for element in self.successKeys: #search for success keywords
                    if element in line:
                        successKeysFound[element] = True
               
                if line.startswith("InChI="):
                    logFileInChI = line #output files should take up to 240 characters of the name in the input file
                    InChIFound = True
                    if logFileInChI == self.uniqueIDlong:
                        InChIMatch = True
                    elif self.uniqueIDlong.startswith(logFileInChI):
                        logging.info("InChI too long to check, but beginning matches so assuming OK.")
                        InChIMatch = True
                    else:
                        logging.info("InChI in log file ({0}) didn't match that in geometry ({1}).".format(logFileInChI, self.geometry.uniqueIDlong))
        
        # Check that ALL 'success' keywords were found in the file.
        if not all( successKeysFound.values() ):
            logging.error('Not all of the required keywords for success were found in the output file!')
            return False
        
        if not InChIFound:
            logging.error("No InChI was found in the Gaussian output file {0}".format(self.outputFilePath))
            return False
        
        if InChIMatch:
            logging.info("Successful Gaussian quantum result found in {0}".format(self.outputFilePath))
            # " + self.molfile.name + " ("+self.molfile.InChIAug+") has been found. This log file will be used.")
            return True
        else:
            return False # until the next line works
        
        #InChIs do not match (most likely due to limited name length mirrored in log file (240 characters), but possibly due to a collision)
        return self.checkForInChiKeyCollision(logFileInChI) # Not yet implemented!
    
    
class GaussianMol(QMMolecule, Gaussian):
    """
    A base Class for calculations of molecules using Gaussian. 
    
    Inherits from both :class:`QMMolecule` and :class:`Gaussian`.
    """
    
    def writeInputFile(self, attempt):
        """
        Using the :class:`Geometry` object, write the input file
        for the `attmept`th attempt.
        """
        molfile = self.getMolFilePathForCalculation(attempt) 
        atomline = re.compile('\s*([\- ][0-9.]+\s+[\-0-9.]+\s+[\-0-9.]+)\s+([A-Za-z]+)')
        
        output = ['', self.geometry.uniqueIDlong, '' ]
        output.append("{charge}   {mult}".format(charge=0, mult=(self.molecule.getRadicalCount() + 1) ))
        
        atomCount = 0
        with open(molfile) as molinput:
            for line in molinput:
                match = atomline.match(line)
                if match:
                    output.append("{0:8s} {1}".format(match.group(2), match.group(1)))
                    atomCount += 1
        assert atomCount == len(self.molecule.atoms)
    
        output.append('')
        input_string = '\n'.join(output)
        
        top_keys = self.inputFileKeywords(attempt)
        with open(self.inputFilePath, 'w') as gaussianFile:
            gaussianFile.write(top_keys)
            gaussianFile.write('\n')
            gaussianFile.write(input_string)
            gaussianFile.write('\n')
            if self.usePolar:
                gaussianFile.write('\n\n\n')
                gaussianFile.write(polar_keys)
    
    def inputFileKeywords(self, attempt):
        """
        Return the top keywords.
        """
        raise NotImplementedError("Should be defined by subclass, eg. GaussianMolPM3")
    
    def generateQMData(self):
        """
        Calculate the QM data and return a QMData object, or None if it fails.
        """
        for atom in self.molecule.vertices:
            if atom.atomType.label == 'N5s' or atom.atomType.label == 'N5d' or atom.atomType.label =='N5dd' or atom.atomType.label == 'N5t' or atom.atomType.label == 'N5b':
                return None
                
        if self.verifyOutputFile():
            logging.info("Found a successful output file already; using that.")
            source = "QM Gaussian result file found from previous run."
        else:
            self.createGeometry()
            success = False
            for attempt in range(1, self.maxAttempts+1):
                self.writeInputFile(attempt)
                logging.info('Trying {3} attempt {0} of {1} on molecule {2}.'.format(attempt, self.maxAttempts, self.molecule.toSMILES(), self.__class__.__name__))
                success = self.run()
                if success:
                    logging.info('Attempt {0} of {1} on species {2} succeeded.'.format(attempt, self.maxAttempts, self.molecule.toAugmentedInChI()))
                    source = "QM Gaussian result created during this run."
                    break
            else:
                logging.error('QM thermo calculation failed for {0}.'.format(self.molecule.toAugmentedInChI()))
                return None
        result = self.parse() # parsed in cclib
        result.source = source
        return result # a CCLibData object
    
    def parse(self):
        """
        Parses the results of the Gaussian calculation, and returns a CCLibData object.
        """
        parser = cclib.parser.Gaussian(self.outputFilePath)
        parser.logger.setLevel(logging.ERROR) #cf. http://cclib.sourceforge.net/wiki/index.php/Using_cclib#Additional_information
        cclibData = parser.parse()
        radicalNumber = sum([i.radicalElectrons for i in self.molecule.atoms])
        qmData = CCLibData(cclibData, radicalNumber+1)
        return qmData


class GaussianMolPM3(GaussianMol):

    #: Keywords that will be added at the top of the qm input file
    keywords = [
               "#p pm3 opt=(verytight,gdiis) freq IOP(2/16=3)",
               "#p pm3 opt=(verytight,gdiis) freq IOP(2/16=3) IOP(4/21=2)",
               "#p pm3 opt=(verytight,calcfc,maxcyc=200) freq IOP(2/16=3) nosymm" ,
               "#p pm3 opt=(verytight,calcfc,maxcyc=200) freq=numerical IOP(2/16=3) nosymm",
               "#p pm3 opt=(verytight,gdiis,small) freq IOP(2/16=3)",
               "#p pm3 opt=(verytight,nolinear,calcfc,small) freq IOP(2/16=3)",
               "#p pm3 opt=(verytight,gdiis,maxcyc=200) freq=numerical IOP(2/16=3)",
               "#p pm3 opt=tight freq IOP(2/16=3)",
               "#p pm3 opt=tight freq=numerical IOP(2/16=3)",
               "#p pm3 opt=(tight,nolinear,calcfc,small,maxcyc=200) freq IOP(2/16=3)",
               "#p pm3 opt freq IOP(2/16=3)",
               "#p pm3 opt=(verytight,gdiis) freq=numerical IOP(2/16=3) IOP(4/21=200)",
               "#p pm3 opt=(calcfc,verytight,newton,notrustupdate,small,maxcyc=100,maxstep=100) freq=(numerical,step=10) IOP(2/16=3) nosymm",
               "#p pm3 opt=(tight,gdiis,small,maxcyc=200,maxstep=100) freq=numerical IOP(2/16=3) nosymm",
               "#p pm3 opt=(tight,gdiis,small,maxcyc=200,maxstep=100) freq=numerical IOP(2/16=3) nosymm",
               "#p pm3 opt=(verytight,gdiis,calcall,small,maxcyc=200) IOP(2/16=3) IOP(4/21=2) nosymm",
               "#p pm3 opt=(verytight,gdiis,calcall,small) IOP(2/16=3) nosymm",
               "#p pm3 opt=(calcall,small,maxcyc=100) IOP(2/16=3)",
               ]

    @property
    def scriptAttempts(self):
        "The number of attempts with different script keywords"
        return len(self.keywords)

    @property
    def maxAttempts(self):
        "The total number of attempts to try"
        return 2 * len(self.keywords)

    def inputFileKeywords(self, attempt):
        """
        Return the top keywords for attempt number `attempt`.

        NB. `attempt`s begin at 1, not 0.
        """
        assert attempt <= self.maxAttempts
        if attempt > self.scriptAttempts:
            attempt -= self.scriptAttempts
        return self.keywords[attempt-1]



class GaussianMolPM6(GaussianMol):

    #: Keywords that will be added at the top of the qm input file
    keywords = [
               "# pm6 opt=(verytight,gdiis) freq IOP(2/16=3)",
               "# pm6 opt=(verytight,gdiis) freq IOP(2/16=3) IOP(4/21=2)",
               "# pm6 opt=(verytight,calcfc,maxcyc=200) freq IOP(2/16=3) nosymm" ,
               "# pm6 opt=(verytight,calcfc,maxcyc=200) freq=numerical IOP(2/16=3) nosymm",
               "# pm6 opt=(verytight,gdiis,small) freq IOP(2/16=3)",
               "# pm6 opt=(verytight,nolinear,calcfc,small) freq IOP(2/16=3)",
               "# pm6 opt=(verytight,gdiis,maxcyc=200) freq=numerical IOP(2/16=3)",
               "# pm6 opt=tight freq IOP(2/16=3)",
               "# pm6 opt=tight freq=numerical IOP(2/16=3)",
               "# pm6 opt=(tight,nolinear,calcfc,small,maxcyc=200) freq IOP(2/16=3)",
               "# pm6 opt freq IOP(2/16=3)",
               "# pm6 opt=(verytight,gdiis) freq=numerical IOP(2/16=3) IOP(4/21=200)",
               "# pm6 opt=(calcfc,verytight,newton,notrustupdate,small,maxcyc=100,maxstep=100) freq=(numerical,step=10) IOP(2/16=3) nosymm",
               "# pm6 opt=(tight,gdiis,small,maxcyc=200,maxstep=100) freq=numerical IOP(2/16=3) nosymm",
               "# pm6 opt=(tight,gdiis,small,maxcyc=200,maxstep=100) freq=numerical IOP(2/16=3) nosymm",
               "# pm6 opt=(verytight,gdiis,calcall,small,maxcyc=200) IOP(2/16=3) IOP(4/21=2) nosymm",
               "# pm6 opt=(verytight,gdiis,calcall,small) IOP(2/16=3) nosymm",
               "# pm6 opt=(calcall,small,maxcyc=100) IOP(2/16=3)",
               ]

    @property
    def scriptAttempts(self):
        "The number of attempts with different script keywords"
        return len(self.keywords)

    @property
    def maxAttempts(self):
        "The total number of attempts to try"
        return 2 * len(self.keywords)

    def inputFileKeywords(self, attempt):
        """
        Return the top keywords for attempt number `attempt`.

        NB. `attempt`s begin at 1, not 0.
        """
        assert attempt <= self.maxAttempts
        if attempt > self.scriptAttempts:
            attempt -= self.scriptAttempts
        return self.keywords[attempt-1]
        
class GaussianMolMP2(GaussianMol):

    #: Keywords that will be added at the top of the qm input file
    keywords = [
               "# mp2 opt=(verytight,gdiis) freq IOP(2/16=3)",
               "# mp2 opt=(verytight,gdiis) freq IOP(2/16=3) IOP(4/21=2)",
               "# mp2 opt=(verytight,calcfc,maxcyc=200) freq IOP(2/16=3) nosymm" ,
               "# mp2 opt=(verytight,calcfc,maxcyc=200) freq=numerical IOP(2/16=3) nosymm",
               "# mp2 opt=(verytight,gdiis,small) freq IOP(2/16=3)",
               "# mp2 opt=(verytight,nolinear,calcfc,small) freq IOP(2/16=3)",
               "# mp2 opt=(verytight,gdiis,maxcyc=200) freq=numerical IOP(2/16=3)",
               "# mp2 opt=tight freq IOP(2/16=3)",
               "# mp2 opt=tight freq=numerical IOP(2/16=3)",
               "# mp2 opt=(tight,nolinear,calcfc,small,maxcyc=200) freq IOP(2/16=3)",
               "# mp2 opt freq IOP(2/16=3)",
               "# mp2 opt=(verytight,gdiis) freq=numerical IOP(2/16=3) IOP(4/21=200)",
               "# mp2 opt=(calcfc,verytight,newton,notrustupdate,small,maxcyc=100,maxstep=100) freq=(numerical,step=10) IOP(2/16=3) nosymm",
               "# mp2 opt=(tight,gdiis,small,maxcyc=200,maxstep=100) freq=numerical IOP(2/16=3) nosymm",
               "# mp2 opt=(tight,gdiis,small,maxcyc=200,maxstep=100) freq=numerical IOP(2/16=3) nosymm",
               "# mp2 opt=(verytight,gdiis,calcall,small,maxcyc=200) IOP(2/16=3) IOP(4/21=2) nosymm",
               "# mp2 opt=(verytight,gdiis,calcall,small) IOP(2/16=3) nosymm",
               "# mp2 opt=(calcall,small,maxcyc=100) IOP(2/16=3)",
               ]

    @property
    def scriptAttempts(self):
        "The number of attempts with different script keywords"
        return len(self.keywords)

    @property
    def maxAttempts(self):
        "The total number of attempts to try"
        return 2 * len(self.keywords)

    def inputFileKeywords(self, attempt):
        """
        Return the top keywords for attempt number `attempt`.

        NB. `attempt`s begin at 1, not 0.
        """
        assert attempt <= self.maxAttempts
        if attempt > self.scriptAttempts:
            attempt -= self.scriptAttempts
        return self.keywords[attempt-1]

class GaussianMolB3LYP(GaussianMol):
    """
    For use with the automated transition state estimator. This will find the
    stable species geomtries when required for TST rate calculation.
    """

    #: Keywords that will be added at the top of the qm input file
    # removed 'gdiis' from the keywords; http://www.gaussian.com/g_tech/g_ur/d_obsolete.htm
    keywords = [
               "# b3lyp/6-31+g(d,p) opt=(verytight) freq IOP(2/16=3)",
               "# b3lyp/6-31+g(d,p) opt=(verytight) freq IOP(2/16=3) IOP(4/21=2)",
               "# b3lyp/6-31+g(d,p) opt=(verytight,calcfc,maxcyc=200) freq IOP(2/16=3) nosymm" ,
               "# b3lyp/6-31+g(d,p) opt=(verytight,calcfc,maxcyc=200) freq=numerical IOP(2/16=3) nosymm",
               "# b3lyp/6-31+g(d,p) opt=(verytight,small) freq IOP(2/16=3)",
               "# b3lyp/6-31+g(d,p) opt=(verytight,nolinear,calcfc,small) freq IOP(2/16=3)",
               "# b3lyp/6-31+g(d,p) opt=(verytight,maxcyc=200) freq=numerical IOP(2/16=3)",
               "# b3lyp/6-31+g(d,p) opt=tight freq IOP(2/16=3)",
               "# b3lyp/6-31+g(d,p) opt=tight freq=numerical IOP(2/16=3)",
               "# b3lyp/6-31+g(d,p) opt=(tight,nolinear,calcfc,small,maxcyc=200) freq IOP(2/16=3)",
               "# b3lyp/6-31+g(d,p) opt freq IOP(2/16=3)",
               "# b3lyp/6-31+g(d,p) opt=(verytight,gdiis) freq=numerical IOP(2/16=3) IOP(4/21=200)",
               "# b3lyp/6-31+g(d,p) opt=(calcfc,verytight,newton,notrustupdate,small,maxcyc=100,maxstep=100) freq=(numerical,step=10) IOP(2/16=3) nosymm",
               "# b3lyp/6-31+g(d,p) opt=(tight,small,maxcyc=200,maxstep=100) freq=numerical IOP(2/16=3) nosymm",
               "# b3lyp/6-31+g(d,p) opt=(tight,small,maxcyc=200,maxstep=100) freq=numerical IOP(2/16=3) nosymm",
               "# b3lyp/6-31+g(d,p) opt=(verytight,gdiis,calcall,small,maxcyc=200) IOP(2/16=3) IOP(4/21=2) nosymm",
               "# b3lyp/6-31+g(d,p) opt=(verytight,gdiis,calcall,small) IOP(2/16=3) nosymm",
               "# b3lyp/6-31+g(d,p) opt=(calcall,small,maxcyc=100) IOP(2/16=3)",
               ]

    @property
    def scriptAttempts(self):
        "The number of attempts with different script keywords"
        return len(self.keywords)

    @property
    def maxAttempts(self):
        "The total number of attempts to try"
        return 2 * len(self.keywords)

    def inputFileKeywords(self, attempt):
        """
        Return the top keywords for attempt number `attempt`.

        NB. `attempt`s begin at 1, not 0.
        """
        assert attempt <= self.maxAttempts
        if attempt > self.scriptAttempts:
            attempt -= self.scriptAttempts
        return self.keywords[attempt-1]

##########################################################################################

class GaussianTS(QMReaction, Gaussian):
    """
    A base Class for calculations of transition states using Gaussian. 

    Inherits from both :class:`QMReaction` and :class:`Gaussian`.
    """
    
    #: List of phrases to indicate success.
    #: ALL of these must be present in a successful job.
    successKeys = [
                   'Normal termination of Gaussian',
                   '******    1 imaginary frequencies (negative Signs) ******',
                  ]
    
    #: List of phrases that indicate failure
    #: NONE of these must be present in a succesful job.
    failureKeys = [
                   'ERROR TERMINATION',
                   'Error in internal coordinate system.',
                   ]
    
    def writeInputFile(self, attempt, fromSddl=False, fromQST2=False):
        """
        Using the :class:`Geometry` object, write the input file
        for the `attmept`th attempt.
        """
        numProc = '%nprocshared=' + '4' + '\n' # could be something that is set in the qmSettings
        mem = '%mem=' + '800MB' + '\n' # could be something that is set in the qmSettings
        chk_file = '%chk=' + os.path.join(self.settings.fileStore, self.uniqueID) + '\n'
        
<<<<<<< HEAD
        if attempt > 1:
            # Until checkpointing is fixed, do the following
            output = ['', self.geometry.uniqueID, '' ]
            output.append("{charge}   {mult}".format(charge=0, mult=(self.geometry.molecule.getRadicalCount() + 1) ))
            
=======
        if fromSddl:
            molfile = self.getFilePath('.arc')
            atomline = re.compile('\s*([A-Za-z]+)\s+([\- ][0-9.]+)\s+([\+ ][0-9.]+)\s+([\- ][0-9.]+)\s+([\+ ][0-9.]+)\s+([\- ][0-9.]+)')
            
            output = ['', self.geometry.uniqueID, '' ]
            output.append("{charge}   {mult}".format(charge=0, mult=(fromSddl + 1) ))
            
            atomCount = 0
            with open(molfile) as molinput:
                for line in molinput:
                    match = atomline.match(line)
                    if match:
                        output.append("{0:8s} {1}  {2}  {3}".format(match.group(1), match.group(2), match.group(4), match.group(6)))
                        atomCount += 1
        elif fromQST2:
            # output = []
            # atomCount = len(self.geometry.molecule.atoms)
            # Really should be using above as we take advantage of gaussian's checkpoint files
            # However with the seg faults on the Discovery cluster, we use below as a temporary workaround.
            # Also see the keywords that we have changed to use the workaround.
            
            output = ['', self.geometry.uniqueID, '' ]
            output.append("{charge}   {mult}".format(charge=0, mult=(self.geometry.molecule.getRadicalCount() + 1) ))
            
            
            molfile = self.geometry.getRefinedMolFilePath()
            atomline = re.compile('\s*([\- ][0-9.]+\s+[\-0-9.]+\s+[\-0-9.]+)\s+([A-Za-z]+)')
            
            atomCount = 0
            atomnos = []
            with open(molfile) as molinput:
                for line in molinput:
                    match = atomline.match(line)
                    if match:
                        atomnos.append(match.group(2))
                        atomCount += 1
            
            assert atomCount == len(self.geometry.molecule.atoms)
            
>>>>>>> 279ffb2f
            parser = cclib.parser.Gaussian(self.outputFilePath)
            parser.logger.setLevel(logging.ERROR)
            parser = parser.parse()
            
            lines = []
            for line in parser.atomcoords[-1]:
                lineList = ''
                for item in line:
                    if item > 0:
                        lineList = lineList + ' ' + str(format(item, '.6f')) + ' '
                    else:
                        lineList = lineList + str(format(item, '.6f')) + ' '
                lines.append(lineList)
                
            atomCount = 0
<<<<<<< HEAD
            atomnos = parser.atomnos
            for i, line in enumerate(lines):
                output.append("{0:8s} {1}".format(getElement(int(atomnos[i])).symbol, line))
=======
            for i, line in enumerate(lines):
                output.append("{0:8s} {1}".format(atomnos[i], line))
>>>>>>> 279ffb2f
                atomCount += 1
        else:
            molfile = self.geometry.getRefinedMolFilePath()
            atomline = re.compile('\s*([\- ][0-9.]+\s+[\-0-9.]+\s+[\-0-9.]+)\s+([A-Za-z]+)')
            
            output = ['', self.geometry.uniqueID, '' ]
            output.append("{charge}   {mult}".format(charge=0, mult=(self.geometry.molecule.getRadicalCount() + 1) ))
            
            atomCount = 0
            with open(molfile) as molinput:
                for line in molinput:
                    match = atomline.match(line)
                    if match:
                        output.append("{0:8s} {1}".format(match.group(2), match.group(1)))
                        atomCount += 1
<<<<<<< HEAD
=======
        
>>>>>>> 279ffb2f
        assert atomCount == len(self.geometry.molecule.atoms)
        
        output.append('')
        input_string = '\n'.join(output) + '\n'
        top_keys = self.keywords[attempt - 1] + '\n'
        
        # This is for the MG3S
        # atomTypes = []
        # for atom in self.geometry.molecule.atoms:
        #     if not atom.element.symbol in atomTypes:
        #         atomTypes.append(atom.element.symbol)
        
        with open(self.inputFilePath, 'w') as gaussianFile:
            gaussianFile.write(numProc)
            gaussianFile.write(mem)
            gaussianFile.write(chk_file)
            gaussianFile.write(top_keys)
<<<<<<< HEAD
            # if attempt == 1:
            gaussianFile.write(input_string)
            # else:
            #     gaussianFile.write('\n')
            # for atom in atomTypes:
            #     gaussianFile.write(self.mg3s[atom])
=======
            if attempt == 1 or attempt == 2:
                gaussianFile.write(input_string)
            else:
                gaussianFile.write('\n')
            gaussianFile.write('\n')
>>>>>>> 279ffb2f
    
    def writeIRCFile(self):
        """
        Using the :class:`Geometry` object, write the input file for the 
        IRC calculation on the transition state. The geometry is taken 
        from the checkpoint file created during the geometry search.
        """
<<<<<<< HEAD
        # Should be unaffected by bad checkpoint files since this should only run if Normal termination of previous runs
=======
        
>>>>>>> 279ffb2f
        numProc = '%nprocshared=' + '4' + '\n' # could be something that is set in the qmSettings
        mem = '%mem=' + '800MB' + '\n' # could be something that is set in the qmSettings
        chk_file = '%chk=' + os.path.join(self.settings.fileStore, self.uniqueID) + '\n'
        
        top_keys = self.keywords[4] + '\n\n'
        output = "{charge}   {mult}".format(charge=0, mult=(self.geometry.molecule.getRadicalCount() + 1) )
        
        # atomTypes = []
        # for atom in self.geometry.molecule.atoms:
        #     if not atom.element.symbol in atomTypes:
        #         atomTypes.append(atom.element.symbol)
        
        with open(self.ircInputFilePath, 'w') as gaussianFile:
            gaussianFile.write(numProc)
            gaussianFile.write(mem)
            gaussianFile.write(chk_file)
            gaussianFile.write(top_keys)
            gaussianFile.write(output)
            gaussianFile.write('\n')
            # for atom in atomTypes:
            #     gaussianFile.write(self.mg3s[atom]) 
            gaussianFile.write('\n')
            
    def inputFileKeywords(self, attempt):
        """
        Return the top keywords.
        """
        raise NotImplementedError("Should be defined by subclass, eg. GaussianTSM062X")

    def generateQMKinetics(self):
        """
        Calculate the QM data and return a QMData object.
        """
        self.createGeometry()
        if self.verifyOutputFile():
            logging.info("Found a successful output file already; using that.")
        else:
            success = False
            for attempt in range(1, self.maxAttempts+1):
                self.writeInputFile(attempt)
                self.writeIRCFile()
                success = self.run()
                if success:
                    logging.info('Attempt {0} of {1} on species {2} succeeded.'.format(attempt, self.maxAttempts, self.molecule.toAugmentedInChI()))
                    break
            else:
                logging.error('QM thermo calculation failed for {0}.'.format(self.molecule.toAugmentedInChI()))
                return None
        result = self.parse() # parsed in cclib
        return result
    
    def runDouble(self, inputFilePath):
        self.testReady()
        with open(inputFilePath) as infile:
            print "Running GAUSSIAN input file {0!s}:".format(inputFilePath)
            for line in infile:
                print line.rstrip()
        # submits the input file to Gaussian
        process = Popen([self.executablePath, inputFilePath])
        process.communicate()# necessary to wait for executable termination!
        
        logFilePath = os.path.splitext(inputFilePath)[0]+self.outputFileExtension
        with open(logFilePath) as outfile:
            print "Gaussian output file {0!s}:".format(logFilePath)
            for line in outfile:
                print line.rstrip()
        return logFilePath
        
    def runQST2(self):
        self.testReady()
        with open(self.inputFilePath) as infile:
            print "Running GAUSSIAN input file {0!s}:".format(self.inputFilePath)
            for line in infile:
                print line.rstrip()
        # submits the input file to Gaussian
        process = Popen([self.executablePath, self.inputFilePath])
        process.communicate()# necessary to wait for executable termination!
        
        logFilePath = self.outputFilePath
        with open(logFilePath) as outfile:
            print "Gaussian output file {0!s}:".format(logFilePath)
            for line in outfile:
                print line.rstrip()
        return self.verifyQST2OutputFile(), logFilePath
        
    def runIRC(self):
        self.testReady()
        # submits the input file to Gaussian
        process = Popen([self.executablePath, self.ircInputFilePath, self.ircOutputFilePath])
        process.communicate()# necessary to wait for executable termination!
        
        return self.verifyIRCOutputFile()
    
    def verifyOutputFile(self):
        """
        Check's that an output file exists and was successful.
        
        Returns a boolean flag that states whether a successful GAUSSIAN simulation already exists for the molecule with the 
        given file name.
        
        The definition of finding a successful simulation is based on these criteria:
        1) finding an output file with the file name equal to the the reaction unique ID
        2) NOT finding any of the keywords that are denote a calculation failure
        3) finding all the keywords that denote a calculation success.
        
        If any of the above criteria is not matched, False will be returned and the procedures to start a new calculation 
        will be initiated. The second boolean flag indicates if there was a failure in the internal coordinate system.
        This will initiate a subsequent calculation in cartesian coordinates.
        """
        if not os.path.exists(self.outputFilePath):
            logging.info("Output file {0} does not exist.".format(self.outputFilePath))
            return False
        
        # Initialize dictionary with "False"s 
        successKeysFound = dict([(key, False) for key in self.successKeys])
        failureKeysFound = dict([(key, False) for key in self.failureKeys])
        
        with open(self.outputFilePath) as outputFile:
            for line in outputFile:
                line = line.strip()
                
                for element in self.failureKeys: #search for failure keywords
                    if element in line:
                        logging.error("Gaussian output file contains the following error: {0}".format(element) )
                        failureKeysFound[element] = True
                    
                for element in self.successKeys: #search for success keywords
                    if element in line:
                        successKeysFound[element] = True
        
        if any(failureKeysFound.values()):
            if failureKeysFound['Error in internal coordinate system.']:
                return False, True
            else:
                return False, False
        
        # Check that ALL 'success' keywords were found in the file.
        if not all( successKeysFound.values() ):
            logging.error('Not all of the required keywords for success were found in the output file!')
            return False, False
        else:
            return True, False
            
    def verifyQST2OutputFile(self):
        """
        Check's that a qst2 output file exists and was successful.
        
        Returns a boolean flag that states whether a QST2 GAUSSIAN simulation that hasn't failed already exists for the molecule with the 
        given file name.
        
        This checks that the calculation was attempted, only checking that a QST3 calculation is not required.
        
        If QST3 is required, False will be returned and the double-ended procedure has failed for the reaction.
        """
        
        failureKeys = [
                       '***** Convergence failure in GTrans *****',
                       'Try using 3 structures as input for',
                       ]
        
        if not os.path.exists(self.outputFilePath):
            logging.info("Output file {0} does not exist.".format(self.outputFilePath))
            return False
        
        # Initialize dictionary with "False"s 
        failureKeysFound = dict([(key, False) for key in failureKeys])
        
        with open(self.outputFilePath) as outputFile:
            for line in outputFile:
                line = line.strip()
                
                for element in failureKeys: #search for failure keywords
                    if element in line:
                        logging.error("Gaussian output file contains the following error: {0}".format(element) )
                        failureKeysFound[element] = True
        
        if any(failureKeysFound.values()):
            return False
        else:
            return True
    
    def verifyIRCOutputFile(self):
        """
        Check's that the resulting geometries of the path analysis match the reaction.
        """
        
        """
        Compares IRC geometries to input geometries.
        """
        if not os.path.exists(self.ircOutputFilePath):
            logging.info("Output file {0} does not exist.".format(self.ircOutputFilePath))
            return False
        
        # Initialize dictionary with "False"s 
        successKeysFound = dict([(key, False) for key in self.successKeys])
        
        pth1 = list()
        steps = list()
        with open(self.ircOutputFilePath) as outputFile:
            for line in outputFile:
                line = line.strip()
                
                for element in self.failureKeys: #search for failure keywords
                    if element in line:
                        logging.error("Gaussian IRC output file contains the following error: {0}".format(element) )
                        return False
                    
                for element in self.successKeys: #search for success keywords
                    if element in line:
                        successKeysFound[element] = True
                
                if line.startswith('Point Number:'):
                    if int(line.split()[2]) > 0:
                        if int(line.split()[-1]) == 1:
                            ptNum = int(line.split()[2])
                            pth1.append(ptNum)
                        else:
                            pass
                elif line.startswith('# OF STEPS ='):
                    numStp = int(line.split()[-1])
                    steps.append(numStp)
        
        # Check that ALL 'success' keywords were found in the file.
        if not successKeysFound['Normal termination of Gaussian']:
            logging.error('Not all of the required keywords for success were found in the IRC output file!')
            return False
        # This indexes the coordinate to be used from the parsing
        elif steps == []:
            logging.error('No steps taken in the IRC calculation!')
            return False
        else:
            pth1End = sum(steps[:pth1[-1]])		
            # Compare the reactants and products
            ircParse = cclib.parser.Gaussian(self.ircOutputFilePath)
            ircParse.logger.setLevel(logging.ERROR) #cf. http://cclib.sourceforge.net/wiki/index.php/Using_cclib#Additional_information
            ircParse = ircParse.parse()
            molfile = self.getFilePath('.crude.mol')
            atomline = re.compile('\s*([\- ][0-9.]+\s+[\-0-9.]+\s+[\-0-9.]+)\s+([A-Za-z]+)')
            
            atomCount = 0
            atomnosPrep = []
            with open(molfile) as molinput:
                for line in molinput:
                    match = atomline.match(line)
                    if match:
                        atomnosPrep.append(match.group(2))
                        atomCount += 1
            
            atomnos = []
            for atom in atomnosPrep:
                if atom == 'H':
                    atomnos.append(1)
                elif atom == 'C':
                    atomnos.append(6)
                elif atom == 'O':
                    atomnos.append(8)
            
            atomcoords = ircParse.atomcoords
            atomnos = numpy.array(atomnos)
            # Convert the IRC geometries into RMG molecules
            # We don't know which is reactant or product, so take the two at the end of the
            # paths and compare to the reactants and products
            mol1 = Molecule()
            mol1.fromXYZ(atomnos, atomcoords[pth1End])
            mol2 = Molecule()
            mol2.fromXYZ(atomnos, atomcoords[-1])
            
            targetReaction = Reaction(
                                    reactants = [reactant.toSingleBonds() for reactant in self.reaction.reactants],
                                    products = [product.toSingleBonds() for product in self.reaction.products],
                                    )
            testReaction = Reaction(
                                    reactants = mol1.split(),
                                    products = mol2.split(),                     
                                    )
                                                            
            if targetReaction.isIsomorphic(testReaction):
                return True
            else:
                return False
    
    def checkGeometry(self, outputFilePath, molecule):
        """
        Takes an output file, and extracts the geometry from it to ensure it has the same structure as the molecule provided.
        """
        parser = cclib.parser.Gaussian(outputFilePath)
        parser.logger.setLevel(logging.ERROR) #cf. http://cclib.sourceforge.net/wiki/index.php/Using_cclib#Additional_information
        cclibData = parser.parse()
        
        # All between the ##### can be removed once we go back to # from #p in gaussian inputs
        #####
        molfile = outputFilePath.split('.')[0] + '.crude.mol'
        atomline = re.compile('\s*([\- ][0-9.]+\s+[\-0-9.]+\s+[\-0-9.]+)\s+([A-Za-z]+)')
        atomCount = 0
        atomnosPrep = []
        with open(molfile) as molinput:
            for line in molinput:
                match = atomline.match(line)
                if match:
                    atomnosPrep.append(match.group(2))
                    atomCount += 1    
        atomnos = []
        for atom in atomnosPrep:
            if atom == 'H':
                atomnos.append(1)
            elif atom == 'C':
                atomnos.append(6)
            elif atom == 'O':
                atomnos.append(8)
        
        atomnos = numpy.array(atomnos)
        cclibData.atomnos = atomnos
        #####
        mol = Molecule()
        mol.fromXYZ(cclibData.atomnos, cclibData.atomcoords[-1])
                                                        
        if mol.isIsomorphic(molecule.toSingleBonds()):
            return True
        else:
            return False
    
    def parse(self):
        """
        Parses the results of the Gaussian calculation, and returns a CCLibData object.
        """
        parser = cclib.parser.Gaussian(self.outputFilePath)
        parser.logger.setLevel(logging.ERROR) #cf. http://cclib.sourceforge.net/wiki/index.php/Using_cclib#Additional_information
        cclibData = parser.parse()
        radicalNumber = 0
        for molecule in self.reaction.reactants:
            radicalNumber += sum([i.radicalElectrons for i in molecule.atoms])
        
        # All between the ##### can be removed once we go back to # from #p in gaussian inputs
        #####
        molfile = self.getFilePath('.crude.mol')
        atomline = re.compile('\s*([\- ][0-9.]+\s+[\-0-9.]+\s+[\-0-9.]+)\s+([A-Za-z]+)')
        atomCount = 0
        atomnosPrep = []
        with open(molfile) as molinput:
            for line in molinput:
                match = atomline.match(line)
                if match:
                    atomnosPrep.append(match.group(2))
                    atomCount += 1    
        atomnos = []
        for atom in atomnosPrep:
            if atom == 'H':
                atomnos.append(1)
            elif atom == 'C':
                atomnos.append(6)
            elif atom == 'O':
                atomnos.append(8)
        
        atomnos = numpy.array(atomnos)
        cclibData.atomnos = atomnos
        
        #####
        
        self.qmData = CCLibData(cclibData, radicalNumber+1)
        return self.qmData
    
    def parseTS(self, labels):
        
        def getDistance(coordinates1, coordinates2):
            """
            Return the square of the distance (in Angstrom) between the two atoms.
            """
            diff = (coordinates1.coords - coordinates2.coords)
            return math.sqrt(sum(diff * diff))
        
        self.parse()
        atomCoords = self.qmData.atomCoords.getValue()
        atomNums = self.qmData.atomicNumbers
        
        atom1 = Atom(element=getElement(int(atomNums[labels[0]])), coords=atomCoords[labels[0]])
        atom2 = Atom(element=getElement(int(atomNums[labels[1]])), coords=atomCoords[labels[1]])
        atom3 = Atom(element=getElement(int(atomNums[labels[2]])), coords=atomCoords[labels[2]])
        
        at12 = getDistance(atom1, atom2)
        at23 = getDistance(atom2, atom3)
        at13 = getDistance(atom1, atom3)
        
        atomDist = [at12, at23, at13]
        
        return atomDist
    
    def writeRxnOutputFile(self, labels):
        
        product = self.reaction.products[0].merge(self.reaction.products[1])
        star3 = product.getLabeledAtom('*1').sortingLabel
        star1 = product.getLabeledAtom('*3').sortingLabel
        product.atoms[star1].label = '*1'
        product.atoms[star3].label = '*3'
        
        atomDist = self.parseTS(labels)
        
        distances = {'d12':float(atomDist[0]), 'd23':float(atomDist[1]), 'd13':float(atomDist[2])}
        user = "Pierre Bhoorasingh <bhoorasingh.p@husky.neu.edu>"
        description = "Found via double-ended QST2 strategy using automatic transition state generator"
        entry = Entry(
            index = 1,
            item = self.reaction,
            data = DistanceData(distances=distances, method='B3LYP/6-31+G(d,p)'),
            shortDesc = "B3LYP/6-31+G(d,p) calculation via group additive TS generator.",
            history = [(time.asctime(), user, 'action', description)]
        )
        
        outputDataFile = os.path.join(self.settings.fileStore, self.uniqueID + '.data')
        with open(outputDataFile, 'w') as parseFile:
            saveEntry(parseFile, entry)
        
class GaussianTSM062X(GaussianTS):
    """
    M06-2X requires a minimally augmented basis set for good prediction of interatomic distances.
    These required basis sets are not available in the standard G09 kit, so the MG3S has been implemented here for use.
    Recommended by Xu et al. J. Chem. Theory Comput. (2011)
    """
  

    #: Keywords that will be added at the top of the qm input file
    keywords = [
                "#p m062x/gen opt=(ts,calcall,tight,noeigentest)  int=ultrafine nosymm",
                "#p m062x/gen opt=(ts,calcall,tight,noeigentest,cartesian) int=ultrafine geom=allcheck guess=check nosymm",
                "#p m062x/gen opt=(ts,calcall,noeigentest,cartesian) nosymm geom=allcheck guess=check nosymm",
                "#p m062x/gen opt=(ts,calcall,noeigentest) nosymm",
                "#p m062x/gen irc=(calcall,report=read) geom=allcheck guess=check nosymm",
               ]
    """
    This needs some work, to determine options that are best used. Commented out the
    methods for now.
    """
    
    mg3s = {
            'H'  : """H  0 \nS  3 1.00\n  3.386500000000E+01 2.549380000000E-02\n  5.094790000000E+00 1.903730000000E-01\n  1.158790000000E+00 8.521610000000E-01\nS  1 1.00\n  3.258400000000E-01 1.000000000000E+00\nS  1 1.00\n  1.027410000000E-01 1.000000000000E+00\nP  1 1.00\n  1.500000000000E+00 1.000000000000E+00\nP  1 1.00\n  3.750000000000E-01 1.000000000000E+00\n****\n""",
            'He' : """He 0 \nS  3 1.00\n  9.812430000000E+01 2.874520000000E-02\n  1.476890000000E+01 2.080610000000E-01\n  3.318830000000E+00 8.376350000000E-01\nS  1 1.00\n  8.740470000000E-01 1.000000000000E+00\nS  1 1.00\n  2.445640000000E-01 1.000000000000E+00\nS  1 1.00\n  8.600000000000E-02 1.000000000000E+00\nP  1 1.00\n  1.500000000000E+00 1.000000000000E+00\nP  1 1.00\n  3.750000000000E-01 1.000000000000E+00\n****\n""",
            'Li' : """Li 0 \nS  6 1.00\n  9.004600000000E+02 2.287040000000E-03\n  1.344330000000E+02 1.763500000000E-02\n  3.043650000000E+01 8.734340000000E-02\n  8.626390000000E+00 2.809770000000E-01\n  2.483320000000E+00 6.587410000000E-01\n  3.031790000000E-01 1.187120000000E-01\nS  3 1.00\n  4.868900000000E+00 9.332930000000E-02\n  8.569240000000E-01 9.430450000000E-01\n  2.432270000000E-01 -2.798270000000E-01\nS  1 1.00\n  6.350700000000E-02 1.000000000000E+00\nS  1 1.00\n  2.436830000000E-02 1.000000000000E+00\nS  1 1.00\n  7.400000000000E-03 1.000000000000E+00\nP  3 1.00\n  4.868900000000E+00 3.276610000000E-02\n  8.569240000000E-01 1.597920000000E-01\n  2.432270000000E-01 8.856670000000E-01\nP  1 1.00\n  6.350700000000E-02 1.000000000000E+00\nP  1 1.00\n  2.436830000000E-02 1.000000000000E+00\nP  1 1.00\n  7.400000000000E-03 1.000000000000E+00\nD  1 1.00\n  4.000000000000E-01 1.000000000000E+00\nD  1 1.00\n  1.000000000000E-01 1.000000000000E+00\nF  1 1.00\n  1.500000000000E-01 1.000000000000E+00\n****\n""",
            'Be' : """Be 0 \nS  6 1.00\n  1.682800000000E+03 2.285740000000E-03\n  2.517150000000E+02 1.759380000000E-02\n  5.741160000000E+01 8.633150000000E-02\n  1.651710000000E+01 2.818350000000E-01\n  4.853640000000E+00 6.405940000000E-01\n  6.268630000000E-01 1.444670000000E-01\nS  3 1.00\n  8.093800000000E+00 1.086210000000E-01\n  1.740750000000E+00 9.273010000000E-01\n  4.858160000000E-01 -2.971690000000E-01\nS  1 1.00\n  1.636130000000E-01 1.000000000000E+00\nS  1 1.00\n  5.672850000000E-02 1.000000000000E+00\nS  1 1.00\n  2.070000000000E-02 1.000000000000E+00\nP  3 1.00\n  8.093800000000E+00 3.613440000000E-02\n  1.740750000000E+00 2.169580000000E-01\n  4.858160000000E-01 8.418390000000E-01\nP  1 1.00\n  1.636130000000E-01 1.000000000000E+00\nP  1 1.00\n  5.672850000000E-02 1.000000000000E+00\nP  1 1.00\n  2.070000000000E-02 1.000000000000E+00\nD  1 1.00\n  5.100000000000E-01 1.000000000000E+00\nD  1 1.00\n  1.275000000000E-01 1.000000000000E+00\nF  1 1.00\n  2.600000000000E-01 1.000000000000E+00\n****\n""",
            'B'  : """B  0 \nS  6 1.00\n  2.858890000000E+03 2.153750000000E-03\n  4.281400000000E+02 1.658230000000E-02\n  9.752820000000E+01 8.218700000000E-02\n  2.796930000000E+01 2.766180000000E-01\n  8.215770000000E+00 6.293160000000E-01\n  1.112780000000E+00 1.737700000000E-01\nS  3 1.00\n  1.324150000000E+01 1.174430000000E-01\n  3.001660000000E+00 9.180020000000E-01\n  9.128560000000E-01 -2.651050000000E-03\nS  1 1.00\n  3.154540000000E-01 1.000000000000E+00\nS  1 1.00\n  9.885630000000E-02 1.000000000000E+00\nS  1 1.00\n  3.150000000000E-02 1.000000000000E+00\nP  3 1.00\n  1.324150000000E+01 4.181000000000E-02\n  3.001660000000E+00 2.365750000000E-01\n  9.128560000000E-01 8.162140000000E-01\nP  1 1.00\n  3.154540000000E-01 1.000000000000E+00\nP  1 1.00\n  9.885630000000E-02 1.000000000000E+00\nP  1 1.00\n  3.150000000000E-02 1.000000000000E+00\nD  1 1.00\n  8.020000000000E-01 1.000000000000E+00\nD  1 1.00\n  2.005000000000E-01 1.000000000000E+00\nF  1 1.00\n  5.000000000000E-01 1.000000000000E+00\n****\n""",
            'C'  : """C  0 \nS  6 1.00\n  4.563240000000E+03 1.966650000000E-03\n  6.820240000000E+02 1.523060000000E-02\n  1.549730000000E+02 7.612690000000E-02\n  4.445530000000E+01 2.608010000000E-01\n  1.302900000000E+01 6.164620000000E-01\n  1.827730000000E+00 2.210060000000E-01\nS  3 1.00\n  2.096420000000E+01 1.146600000000E-01\n  4.803310000000E+00 9.199990000000E-01\n  1.459330000000E+00 -3.030680000000E-03\nS  1 1.00\n  4.834560000000E-01 1.000000000000E+00\nS  1 1.00\n  1.455850000000E-01 1.000000000000E+00\nS  1 1.00\n  4.380000000000E-02 1.000000000000E+00\nP  3 1.00\n  2.096420000000E+01 4.024870000000E-02\n  4.803310000000E+00 2.375940000000E-01\n  1.459330000000E+00 8.158540000000E-01\nP  1 1.00\n  4.834560000000E-01 1.000000000000E+00\nP  1 1.00\n  1.455850000000E-01 1.000000000000E+00\nP  1 1.00\n  4.380000000000E-02 1.000000000000E+00\nD  1 1.00\n  1.252000000000E+00 1.000000000000E+00\nD  1 1.00\n  3.130000000000E-01 1.000000000000E+00\nF  1 1.00\n  8.000000000000E-01 1.000000000000E+00\n****\n""",
            'N'  : """N  0 \nS  6 1.00\n  6.293480000000E+03 1.969790000000E-03\n  9.490440000000E+02 1.496130000000E-02\n  2.187760000000E+02 7.350060000000E-02\n  6.369160000000E+01 2.489370000000E-01\n  1.882820000000E+01 6.024600000000E-01\n  2.720230000000E+00 2.562020000000E-01\nS  3 1.00\n  3.063310000000E+01 1.119060000000E-01\n  7.026140000000E+00 9.216660000000E-01\n  2.112050000000E+00 -2.569190000000E-03\nS  1 1.00\n  6.840090000000E-01 1.000000000000E+00\nS  1 1.00\n  2.008780000000E-01 1.000000000000E+00\nS  1 1.00\n  6.390000000000E-02 1.000000000000E+00\nP  3 1.00\n  3.063310000000E+01 3.831190000000E-02\n  7.026140000000E+00 2.374030000000E-01\n  2.112050000000E+00 8.175920000000E-01\nP  1 1.00\n  6.840090000000E-01 1.000000000000E+00\nP  1 1.00\n  2.008780000000E-01 1.000000000000E+00\nP  1 1.00\n  6.390000000000E-02 1.000000000000E+00\nD  1 1.00\n  1.826000000000E+00 1.000000000000E+00\nD  1 1.00\n  4.565000000000E-01 1.000000000000E+00\nF  1 1.00\n  1.000000000000E+00 1.000000000000E+00\n****\n""",
            'O'  : """O  0 \nS  6 1.00\n  8.588500000000E+03 1.895150000000E-03\n  1.297230000000E+03 1.438590000000E-02\n  2.992960000000E+02 7.073200000000E-02\n  8.737710000000E+01 2.400010000000E-01\n  2.567890000000E+01 5.947970000000E-01\n  3.740040000000E+00 2.808020000000E-01\nS  3 1.00\n  4.211750000000E+01 1.138890000000E-01\n  9.628370000000E+00 9.208110000000E-01\n  2.853320000000E+00 -3.274470000000E-03\nS  1 1.00\n  9.056610000000E-01 1.000000000000E+00\nS  1 1.00\n  2.556110000000E-01 1.000000000000E+00\nS  1 1.00\n  8.450000000000E-02 1.000000000000E+00\nP  3 1.00\n  4.211750000000E+01 3.651140000000E-02\n  9.628370000000E+00 2.371530000000E-01\n  2.853320000000E+00 8.197020000000E-01\nP  1 1.00\n  9.056610000000E-01 1.000000000000E+00\nP  1 1.00\n  2.556110000000E-01 1.000000000000E+00\nP  1 1.00\n  8.450000000000E-02 1.000000000000E+00\nD  1 1.00\n  2.584000000000E+00 1.000000000000E+00\nD  1 1.00\n  6.460000000000E-01 1.000000000000E+00\nF  1 1.00\n  1.400000000000E+00 1.000000000000E+00\n****\n""",
            'F'  : """F  0 \nS  6 1.00\n  1.142710000000E+04 1.800930000000E-03\n  1.722350000000E+03 1.374190000000E-02\n  3.957460000000E+02 6.813340000000E-02\n  1.151390000000E+02 2.333250000000E-01\n  3.360260000000E+01 5.890860000000E-01\n  4.919010000000E+00 2.995050000000E-01\nS  3 1.00\n  5.544410000000E+01 1.145360000000E-01\n  1.263230000000E+01 9.205120000000E-01\n  3.717560000000E+00 -3.378040000000E-03\nS  1 1.00\n  1.165450000000E+00 1.000000000000E+00\nS  1 1.00\n  3.218920000000E-01 1.000000000000E+00\nS  1 1.00\n  1.076000000000E-01 1.000000000000E+00\nP  3 1.00\n  5.544410000000E+01 3.546090000000E-02\n  1.263230000000E+01 2.374510000000E-01\n  3.717560000000E+00 8.204580000000E-01\nP  1 1.00\n  1.165450000000E+00 1.000000000000E+00\nP  1 1.00\n  3.218920000000E-01 1.000000000000E+00\nP  1 1.00\n  1.076000000000E-01 1.000000000000E+00\nD  1 1.00\n  3.500000000000E+00 1.000000000000E+00\nD  1 1.00\n  8.750000000000E-01 1.000000000000E+00\nF  1 1.00\n  1.850000000000E+00 1.000000000000E+00\n****\n""",
            'Ne' : """Ne 0 \nS  6 1.00\n  1.399570000000E+04 1.832760000000E-03\n  2.117100000000E+03 1.388270000000E-02\n  4.904250000000E+02 6.806870000000E-02\n  1.438330000000E+02 2.313280000000E-01\n  4.192650000000E+01 5.858900000000E-01\n  6.156840000000E+00 3.058830000000E-01\nS  3 1.00\n  6.912110000000E+01 1.191490000000E-01\n  1.583500000000E+01 9.173750000000E-01\n  4.673260000000E+00 -4.058390000000E-03\nS  1 1.00\n  1.457560000000E+00 1.000000000000E+00\nS  1 1.00\n  3.970570000000E-01 1.000000000000E+00\nS  1 1.00\n  1.300000000000E-01 1.000000000000E+00\nP  3 1.00\n  6.912110000000E+01 3.565740000000E-02\n  1.583500000000E+01 2.394770000000E-01\n  4.673260000000E+00 8.184610000000E-01\nP  1 1.00\n  1.457560000000E+00 1.000000000000E+00\nP  1 1.00\n  3.970570000000E-01 1.000000000000E+00\nP  1 1.00\n  1.300000000000E-01 1.000000000000E+00\nD  1 1.00\n  4.608000000000E+00 1.000000000000E+00\nD  1 1.00\n  1.152000000000E+00 1.000000000000E+00\nF  1 1.00\n  2.500000000000E+00 1.000000000000E+00\n****\n""",
            'Na' : """Na 0 \nS  6 1.00\n  3.616640000000E+04 1.032000000000E-03\n  5.372580000000E+03 8.071000000000E-03\n  1.213210000000E+03 4.212900000000E-02\n  3.396230000000E+02 1.697890000000E-01\n  1.095530000000E+02 5.146210000000E-01\n  3.877730000000E+01 3.798170000000E-01\nS  3 1.00\n  3.877730000000E+01 3.747620000000E-01\n  1.457590000000E+01 5.757690000000E-01\n  5.269930000000E+00 1.129330000000E-01\nS  1 1.00\n  1.827770000000E+00 1.000000000000E+00\nS  1 1.00\n  6.199480000000E-01 1.000000000000E+00\nS  1 1.00\n  5.724000000000E-02 1.000000000000E+00\nS  1 1.00\n  2.404800000000E-02 1.000000000000E+00\nS  1 1.00\n  7.600000000000E-03 1.000000000000E+00\nP  4 1.00\n  1.446450000000E+02 1.148500000000E-02\n  3.390740000000E+01 8.238300000000E-02\n  1.062850000000E+01 3.196580000000E-01\n  3.823890000000E+00 7.012950000000E-01\nP  2 1.00\n  1.444290000000E+00 6.385060000000E-01\n  5.526210000000E-01 4.253650000000E-01\nP  1 1.00\n  1.887200000000E-01 1.000000000000E+00\nP  1 1.00\n  4.650100000000E-02 1.000000000000E+00\nP  1 1.00\n  1.628500000000E-02 1.000000000000E+00\nP  1 1.00\n  7.600000000000E-03 1.000000000000E+00\nD  1 1.00\n  7.000000000000E-01 1.000000000000E+00\nD  1 1.00\n  1.750000000000E-01 1.000000000000E+00\nD  1 1.00\n  4.375000000000E-02 1.000000000000E+00\nF  1 1.00\n  3.000000000000E-01 1.000000000000E+00\nF  1 1.00\n  7.500000000000E-02 1.000000000000E+00\n****\n""",
            'Mg' : """Mg 0 \nS  6 1.00\n  4.386650000000E+04 9.180000000000E-04\n  6.605370000000E+03 7.047000000000E-03\n  1.513260000000E+03 3.594100000000E-02\n  4.323170000000E+02 1.414610000000E-01\n  1.421490000000E+02 4.267640000000E-01\n  5.139830000000E+01 4.979750000000E-01\nS  3 1.00\n  5.139830000000E+01 2.513550000000E-01\n  1.991960000000E+01 6.186710000000E-01\n  8.024740000000E+00 1.884170000000E-01\nS  1 1.00\n  2.508170000000E+00 1.000000000000E+00\nS  1 1.00\n  8.715310000000E-01 1.000000000000E+00\nS  1 1.00\n  1.081880000000E-01 1.000000000000E+00\nS  1 1.00\n  4.013000000000E-02 1.000000000000E+00\nS  1 1.00\n  1.460000000000E-02 1.000000000000E+00\nP  4 1.00\n  1.938540000000E+02 1.018800000000E-02\n  4.544200000000E+01 7.536000000000E-02\n  1.418640000000E+01 3.074190000000E-01\n  5.057510000000E+00 7.175750000000E-01\nP  2 1.00\n  1.888610000000E+00 6.673390000000E-01\n  7.226520000000E-01 3.946490000000E-01\nP  1 1.00\n  2.364170000000E-01 1.000000000000E+00\nP  1 1.00\n  9.335800000000E-02 1.000000000000E+00\nP  1 1.00\n  3.480900000000E-02 1.000000000000E+00\nP  1 1.00\n  1.460000000000E-02 1.000000000000E+00\nD  1 1.00\n  7.000000000000E-01 1.000000000000E+00\nD  1 1.00\n  1.750000000000E-01 1.000000000000E+00\nD  1 1.00\n  4.375000000000E-02 1.000000000000E+00\nF  1 1.00\n  4.000000000000E-01 1.000000000000E+00\nF  1 1.00\n  1.000000000000E-01 1.000000000000E+00\n****\n""",
            'Al' : """Al 0 \nS  6 1.00\n  5.486648900000E+04 8.390000000000E-04\n  8.211766500000E+03 6.527000000000E-03\n  1.866176100000E+03 3.366600000000E-02\n  5.311293400000E+02 1.329020000000E-01\n  1.751179700000E+02 4.012660000000E-01\n  6.400550000000E+01 5.313380000000E-01\nS  3 1.00\n  6.400550000000E+01 2.023050000000E-01\n  2.529250700000E+01 6.247900000000E-01\n  1.053491000000E+01 2.274390000000E-01\nS  1 1.00\n  3.206711000000E+00 1.000000000000E+00\nS  1 1.00\n  1.152555000000E+00 1.000000000000E+00\nS  1 1.00\n  1.766780000000E-01 1.000000000000E+00\nS  1 1.00\n  6.523700000000E-02 1.000000000000E+00\nS  1 1.00\n  3.180000000000E-02 1.000000000000E+00\nP  4 1.00\n  2.592836200000E+02 9.448000000000E-03\n  6.107687000000E+01 7.097400000000E-02\n  1.930323700000E+01 2.956360000000E-01\n  7.010882000000E+00 7.282190000000E-01\nP  2 1.00\n  2.673865000000E+00 6.444670000000E-01\n  1.036596000000E+00 4.174130000000E-01\nP  1 1.00\n  3.168190000000E-01 1.000000000000E+00\nP  1 1.00\n  1.142570000000E-01 1.000000000000E+00\nP  1 1.00\n  4.139700000000E-02 1.000000000000E+00\nP  1 1.00\n  3.180000000000E-02 1.000000000000E+00\nD  1 1.00\n  1.300000000000E+00 1.000000000000E+00\nD  1 1.00\n  3.250000000000E-01 1.000000000000E+00\nD  1 1.00\n  8.125000000000E-02 1.000000000000E+00\nF  1 1.00\n  5.000000000000E-01 1.000000000000E+00\nF  1 1.00\n  1.250000000000E-01 1.000000000000E+00\n****\n""",
            'Si' : """Si 0 \nS  6 1.00\n  6.937923000000E+04 7.570000000000E-04\n  1.035494000000E+04 5.932000000000E-03\n  2.333879600000E+03 3.108800000000E-02\n  6.571429500000E+02 1.249670000000E-01\n  2.143011300000E+02 3.868970000000E-01\n  7.762916800000E+01 5.548880000000E-01\nS  3 1.00\n  7.762916800000E+01 1.778810000000E-01\n  3.063080700000E+01 6.277650000000E-01\n  1.280129500000E+01 2.476230000000E-01\nS  1 1.00\n  3.926866000000E+00 1.000000000000E+00\nS  1 1.00\n  1.452343000000E+00 1.000000000000E+00\nS  1 1.00\n  2.562340000000E-01 1.000000000000E+00\nS  1 1.00\n  9.427900000000E-02 1.000000000000E+00\nS  1 1.00\n  3.310000000000E-02 1.000000000000E+00\nP  4 1.00\n  3.354831900000E+02 8.866000000000E-03\n  7.890036600000E+01 6.829900000000E-02\n  2.498815000000E+01 2.909580000000E-01\n  9.219711000000E+00 7.321170000000E-01\nP  2 1.00\n  3.621140000000E+00 6.198790000000E-01\n  1.451310000000E+00 4.391480000000E-01\nP  1 1.00\n  5.049770000000E-01 1.000000000000E+00\nP  1 1.00\n  1.863170000000E-01 1.000000000000E+00\nP  1 1.00\n  6.543200000000E-02 1.000000000000E+00\nP  1 1.00\n  3.310000000000E-02 1.000000000000E+00\nD  1 1.00\n  1.800000000000E+00 1.000000000000E+00\nD  1 1.00\n  4.500000000000E-01 1.000000000000E+00\nD  1 1.00\n  1.125000000000E-01 1.000000000000E+00\nF  1 1.00\n  6.400000000000E-01 1.000000000000E+00\nF  1 1.00\n  1.600000000000E-01 1.000000000000E+00\n****\n""",
            'P'  : """P  0 \nS  6 1.00\n  7.749240000000E+04 7.869212000000E-04\n  1.160580000000E+04 6.108245000000E-03\n  2.645960000000E+03 3.139689000000E-02\n  7.549700000000E+02 1.242379000000E-01\n  2.487500000000E+02 3.811538000000E-01\n  9.115000000000E+01 5.595372000000E-01\nS  3 1.00\n  9.115000000000E+01 1.641617000000E-01\n  3.622000000000E+01 6.259097000000E-01\n  1.521000000000E+01 2.620744000000E-01\nS  1 1.00\n  4.710000000000E+00 1.000000000000E+00\nS  1 1.00\n  1.780000000000E+00 1.000000000000E+00\nS  1 1.00\n  3.400000000000E-01 1.000000000000E+00\nS  1 1.00\n  1.200000000000E-01 1.000000000000E+00\nS  1 1.00\n  3.480000000000E-02 1.000000000000E+00\nP  4 1.00\n  3.848400000000E+02 8.967875000000E-03\n  9.055000000000E+01 6.904902000000E-02\n  2.880000000000E+01 2.928770000000E-01\n  1.068000000000E+01 7.292494000000E-01\nP  2 1.00\n  4.250000000000E+00 6.325822000000E-01\n  1.740000000000E+00 4.232996000000E-01\nP  1 1.00\n  5.900000000000E-01 1.000000000000E+00\nP  1 1.00\n  2.200000000000E-01 1.000000000000E+00\nP  1 1.00\n  8.000000000000E-02 1.000000000000E+00\nP  1 1.00\n  3.480000000000E-02 1.000000000000E+00\nD  1 1.00\n  2.200000000000E+00 1.000000000000E+00\nD  1 1.00\n  5.500000000000E-01 1.000000000000E+00\nD  1 1.00\n  1.375000000000E-01 1.000000000000E+00\nF  1 1.00\n  9.000000000000E-01 1.000000000000E+00\nF  1 1.00\n  2.250000000000E-01 1.000000000000E+00\n****\n""",
            'S'  : """S  0 \nS  6 1.00\n  9.341340000000E+04 7.420791000000E-04\n  1.396170000000E+04 5.787658000000E-03\n  3.169910000000E+03 2.994067000000E-02\n  9.024500000000E+02 1.189282000000E-01\n  2.971500000000E+02 3.681822000000E-01\n  1.087000000000E+02 5.776336000000E-01\nS  3 1.00\n  1.087000000000E+02 1.427905000000E-01\n  4.315000000000E+01 6.246934000000E-01\n  1.810000000000E+01 2.834835000000E-01\nS  1 1.00\n  5.570000000000E+00 1.000000000000E+00\nS  1 1.00\n  2.140000000000E+00 1.000000000000E+00\nS  1 1.00\n  4.300000000000E-01 1.000000000000E+00\nS  1 1.00\n  1.500000000000E-01 1.000000000000E+00\nS  1 1.00\n  4.050000000000E-02 1.000000000000E+00\nP  4 1.00\n  4.950400000000E+02 8.196253000000E-03\n  1.172200000000E+02 6.364204000000E-02\n  3.750000000000E+01 2.788060000000E-01\n  1.391000000000E+01 7.447404000000E-01\nP  2 1.00\n  5.500000000000E+00 6.168248000000E-01\n  2.240000000000E+00 4.402946000000E-01\nP  1 1.00\n  7.700000000000E-01 1.000000000000E+00\nP  1 1.00\n  2.900000000000E-01 1.000000000000E+00\nP  1 1.00\n  1.000000000000E-01 1.000000000000E+00\nP  1 1.00\n  4.050000000000E-02 1.000000000000E+00\nD  1 1.00\n  2.600000000000E+00 1.000000000000E+00\nD  1 1.00\n  6.500000000000E-01 1.000000000000E+00\nD  1 1.00\n  1.625000000000E-01 1.000000000000E+00\nF  1 1.00\n  1.100000000000E+00 1.000000000000E+00\nF  1 1.00\n  2.750000000000E-01 1.000000000000E+00\n****\n""",
            'Cl' : """Cl 0 \nS  6 1.00\n  1.058190000000E+05 7.423627000000E-04\n  1.587200000000E+04 5.747318000000E-03\n  3.619650000000E+03 2.964876000000E-02\n  1.030800000000E+03 1.178998000000E-01\n  3.399000000000E+02 3.648532000000E-01\n  1.245300000000E+02 5.816968000000E-01\nS  3 1.00\n  1.245300000000E+02 1.370443000000E-01\n  4.951000000000E+01 6.231380000000E-01\n  2.080000000000E+01 2.903279000000E-01\nS  1 1.00\n  6.460000000000E+00 1.000000000000E+00\nS  1 1.00\n  2.520000000000E+00 1.000000000000E+00\nS  1 1.00\n  5.300000000000E-01 1.000000000000E+00\nS  1 1.00\n  1.900000000000E-01 1.000000000000E+00\nS  1 1.00\n  4.830000000000E-02 1.000000000000E+00\nP  4 1.00\n  5.897800000000E+02 7.873332000000E-03\n  1.398500000000E+02 6.155460000000E-02\n  4.479000000000E+01 2.742514000000E-01\n  1.661000000000E+01 7.498994000000E-01\nP  2 1.00\n  6.590000000000E+00 6.147640000000E-01\n  2.710000000000E+00 4.413416000000E-01\nP  1 1.00\n  9.500000000000E-01 1.000000000000E+00\nP  1 1.00\n  3.500000000000E-01 1.000000000000E+00\nP  1 1.00\n  1.200000000000E-01 1.000000000000E+00\nP  1 1.00\n  4.830000000000E-02 1.000000000000E+00\nD  1 1.00\n  3.000000000000E+00 1.000000000000E+00\nD  1 1.00\n  7.500000000000E-01 1.000000000000E+00\nD  1 1.00\n  1.875000000000E-01 1.000000000000E+00\nF  1 1.00\n  1.400000000000E+00 1.000000000000E+00\nF  1 1.00\n  3.500000000000E-01 1.000000000000E+00\n****\n""",
            'Ar' : """Ar 0 \nS  6 1.00\n  1.180220000000E+05 7.461902000000E-04\n  1.768350000000E+04 5.786362000000E-03\n  4.027770000000E+03 2.990098000000E-02\n  1.145400000000E+03 1.191287000000E-01\n  3.771600000000E+02 3.687839000000E-01\n  1.381600000000E+02 5.767726000000E-01\nS  3 1.00\n  1.381600000000E+02 1.435931000000E-01\n  5.498000000000E+01 6.231142000000E-01\n  2.317000000000E+01 2.840810000000E-01\nS  1 1.00\n  7.370000000000E+00 1.000000000000E+00\nS  1 1.00\n  2.920000000000E+00 1.000000000000E+00\nS  1 1.00\n  6.500000000000E-01 1.000000000000E+00\nS  1 1.00\n  2.300000000000E-01 1.000000000000E+00\nS  1 1.00\n  6.000000000000E-02 1.000000000000E+00\nP  4 1.00\n  6.630600000000E+02 7.820021000000E-03\n  1.570900000000E+02 6.148333000000E-02\n  5.023000000000E+01 2.754731000000E-01\n  1.863000000000E+01 7.488402000000E-01\nP  2 1.00\n  7.440000000000E+00 -6.282210000000E-01\n  3.090000000000E+00 -4.260202000000E-01\nP  1 1.00\n  1.100000000000E+00 1.000000000000E+00\nP  1 1.00\n  4.100000000000E-01 1.000000000000E+00\nP  1 1.00\n  1.400000000000E-01 1.000000000000E+00\nP  1 1.00\n  6.000000000000E-02 1.000000000000E+00\nD  1 1.00\n  3.400000000000E+00 1.000000000000E+00\nD  1 1.00\n  8.500000000000E-01 1.000000000000E+00\nD  1 1.00\n  2.125000000000E-01 1.000000000000E+00\nF  1 1.00\n  1.700000000000E+00 1.000000000000E+00\nF  1 1.00\n  4.250000000000E-01 1.000000000000E+00\n****""",
            }


class GaussianTSB3LYP(GaussianTS):

    #: Keywords that will be added at the top of the qm input file
    keywords = [
<<<<<<< HEAD
               "# b3lyp/6-31+g(d,p) opt=(ts,calcfc,tight,noeigentest) freq int=ultrafine",
               "# b3lyp/6-31+g(d,p) opt=(ts,calcfc,tight,noeigentest,cartesian) freq int=ultrafine", # geom=allcheck guess=check nosymm",
               "# b3lyp/6-31+g(d,p) opt=(ts,calcfc,noeigentest) nosymm",
               "# b3lyp/6-31+g(d,p) opt=(ts,calcfc,noeigentest,cartesian) nosymm geom=allcheck guess=check nosymm",
               "# b3lyp/6-31+g(d,p) irc=(calcfc,report=read) geom=allcheck guess=check nosymm",
               ]
=======
                "#p b3lyp/6-31+g(d,p) opt=(ts,calcfc,noeigentest) freq", # nosymm
                "#p b3lyp/6-31+g(d,p) opt=(ts,calcfc,noeigentest,cartesian) freq", # nosymm geom=allcheck guess=check
                "#p b3lyp/6-31+g(d,p) opt=(ts,calcfc,noeigentest) freq nosymm geom=allcheck guess=read",
                "#p b3lyp/6-31+g(d,p) opt=(ts,calcfc,noeigentest,cartesian) freq nosymm geom=allcheck guess=check",
                "#p b3lyp/6-31+g(d,p) irc=(calcall,report=read) freq geom=allcheck guess=check nosymm",
                "#p b3lyp/6-31+g(d,p) opt=(ts,calcall,tight,noeigentest) freq int=ultrafine nosymm",
                "#p b3lyp/6-31+g(d,p) opt=(ts,calcall,tight,noeigentest,cartesian) freq int=ultrafine geom=allcheck guess=check nosymm",
                
                ]
               # "# b3lyp/6-31+g(d,p) opt=(ts,calcall,tight,noeigentest) int=ultrafine nosymm",
               # "# b3lyp/6-31+g(d,p) opt=(ts,calcall,tight,noeigentest,cartesian) int=ultrafine geom=allcheck guess=check nosymm",
               # "# b3lyp/6-31+g(d,p) opt=(ts,calcall,noeigentest) nosymm",
               # "# b3lyp/6-31+g(d,p) opt=(ts,calcall,noeigentest,cartesian) nosymm geom=allcheck guess=check nosymm",
               # "# b3lyp/6-31+g(d,p) irc=(calcall,report=read) geom=allcheck guess=check nosymm",
               # ]
>>>>>>> 279ffb2f
    """
    This needs some work, to determine options that are best used. Commented out the
    methods for now.
    """
    
    def getQMMolecule(self, molecule):
        """
        The TST calculation must use the same electronic structure and basis set for the
        reactant species as the transition state. This method will ensure this by creating
        and returning the corresponding QMMolecule from the child class GaussianMolB3LYP.
        """
        
        qmMolecule = GaussianMolB3LYP(molecule, self.settings)
        return qmMolecule
    
    def writeGeomInputFile(self, freezeAtoms, otherGeom=None):
        
        output = [ '', self.geometry.uniqueIDlong, '', "{charge}   {mult}".format(charge=0, mult=(self.geometry.molecule.getRadicalCount() + 1) ) ]
        
        atomline = re.compile('\s*([\- ][0-9.]+\s+[\-0-9.]+\s+[\-0-9.]+)\s+([A-Za-z]+)')
        
        if otherGeom:
            molfile = otherGeom.getRefinedMolFilePath() # Now get the product geometry
            
            atomCount = 0
            with open(molfile) as molinput:
                for line in molinput:
                    match = atomline.match(line)
                    if match:
                        output.append("{0:8s} {1}".format(match.group(2), match.group(1)))
                        atomCount += 1
            inputFilePath = otherGeom.getFilePath(self.inputFileExtension)
            bottom_keys = "{atom1} {atom3} F\n{atom1} {atom2} F\n".format(atom1=freezeAtoms[0] + 1, atom2=freezeAtoms[1] + 1, atom3=freezeAtoms[2] + 1)
        else:
            molfile = self.geometry.getRefinedMolFilePath() # Get the reactant geometry
            
            atomCount = 0
            with open(molfile) as molinput:
                for line in molinput:
                    match = atomline.match(line)
                    if match:
                        output.append("{0:8s} {1}".format(match.group(2), match.group(1)))
                        atomCount += 1
            inputFilePath = self.inputFilePath
            bottom_keys = "{atom1} {atom3} F\n{atom2} {atom3} F\n".format(atom1=freezeAtoms[0] + 1, atom2=freezeAtoms[1] + 1, atom3=freezeAtoms[2] + 1)
        
        assert atomCount == len(self.geometry.molecule.atoms)
        
        output.append('')
        input_string = '\n'.join(output) + '\n'
        top_keys = "#p b3lyp/6-31+g(d,p) opt=(modredundant,MaxCycles={N}) nosymm\n".format(N=max(100,atomCount*10))
        
        with open(inputFilePath, 'w') as gaussianFile:
            # gaussianFile.write(numProc)
            # gaussianFile.write(mem)
            # gaussianFile.write(chk_file)
            gaussianFile.write(top_keys)
            gaussianFile.write(input_string)
            gaussianFile.write(bottom_keys)
            gaussianFile.write('\n')
    
    def writeQST2InputFile(self, pGeom):
        # numProc = '%nprocshared=' + '4' + '\n' # could be something that is set in the qmSettings
        # mem = '%mem=' + '800MB' + '\n' # could be something that is set in the qmSettings
        # For now we don't do this, until seg faults are fixed on Discovery.
        # chk_file = '%chk=' + os.path.join(self.settings.fileStore, self.uniqueID) + '\n'
        output = ['', self.geometry.uniqueID, '' ]
        output.append("{charge}   {mult}".format(charge=0, mult=(self.geometry.molecule.getRadicalCount() + 1) ))
        
        molfile = self.geometry.getRefinedMolFilePath()
        atomline = re.compile('\s*([\- ][0-9.]+\s+[\-0-9.]+\s+[\-0-9.]+)\s+([A-Za-z]+)')
        
        atomCount = 0
        atomnos = []
        with open(molfile) as molinput:
            for line in molinput:
                match = atomline.match(line)
                if match:
                    atomnos.append(match.group(2))
                    atomCount += 1
        
        assert atomCount == len(self.geometry.molecule.atoms)
        
        parser = cclib.parser.Gaussian(self.outputFilePath)
        parser.logger.setLevel(logging.ERROR)
        parser = parser.parse()
        
        lines = []
        for line in parser.atomcoords[-1]:
            lineList = ''
            for item in line:
                if item > 0:
                    lineList = lineList + ' ' + str(format(item, '.6f')) + ' '
                else:
                    lineList = lineList + str(format(item, '.6f')) + ' '
            lines.append(lineList)
            
        atomCount = 0
        
        for i, line in enumerate(lines):
            output.append("{0:8s} {1}".format(atomnos[i], line))
            atomCount += 1
        
        assert atomCount == len(self.geometry.molecule.atoms)
        
        output.append('')
        output.append(pGeom.uniqueIDlong)
        output.append('')
        output.append("{charge}   {mult}".format(charge=0, mult=(pGeom.molecule.getRadicalCount() + 1) ))
        
        parser = cclib.parser.Gaussian(pGeom.getFilePath(self.outputFileExtension))
        parser.logger.setLevel(logging.ERROR)
        parser = parser.parse()
        
        lines = []
        for line in parser.atomcoords[-1]:
            lineList = ''
            for item in line:
                if item > 0:
                    lineList = lineList + ' ' + str(format(item, '.6f')) + ' '
                else:
                    lineList = lineList + str(format(item, '.6f')) + ' '
            lines.append(lineList)
            
        atomCount = 0
        for i, line in enumerate(lines):
            output.append("{0:8s} {1}".format(atomnos[i], line))
            atomCount += 1
        
        assert atomCount == len(self.geometry.molecule.atoms)
        # 
        # #####################
        # 
        # atomCount = 0
        # with open(molfile) as molinput:
        #     for line in molinput:
        #         match = atomline.match(line)
        #         if match:
        #             output.append("{0:8s} {1}".format(match.group(2), match.group(1)))
        #             atomCount += 1
        # 
        # assert atomCount == len(self.geometry.molecule.atoms)
        # 
        # output.append('')
        # output.append(pGeom.uniqueIDlong)
        # output.append('')
        # output.append("{charge}   {mult}".format(charge=0, mult=(pGeom.molecule.getRadicalCount() + 1) ))
        # 
        # molfile = pGeom.getRefinedMolFilePath() # Now get the product geometry
        # 
        # atomCount = 0
        # with open(molfile) as molinput:
        #     for line in molinput:
        #         match = atomline.match(line)
        #         if match:
        #             output.append("{0:8s} {1}".format(match.group(2), match.group(1)))
        #             atomCount += 1
        # 
        # assert atomCount == len(self.geometry.molecule.atoms)
        
        output.append('')
        input_string = '\n'.join(output) + '\n'
        top_keys = "#p b3lyp/6-31+g(d,p) opt=(qst2,calcall,noeigentest,MaxCycles={N}) nosymm\n".format(N=max(100,atomCount*10))
        
        with open(self.inputFilePath, 'w') as gaussianFile:
            # gaussianFile.write(numProc)
            # gaussianFile.write(mem)
            # gaussianFile.write(chk_file)
            gaussianFile.write(top_keys)
            gaussianFile.write(input_string)
            gaussianFile.write('\n')

class GaussianTSPM6(GaussianTS):

    #: Keywords that will be added at the top of the qm input file
    keywords = [
                "#p pm6 opt=(ts,calcfc,noeigentest) freq", # nosymm
                "#p pm6 opt=(ts,calcfc,noeigentest,cartesian) freq", # nosymm geom=allcheck guess=check
                "#p pm6 opt=(ts,calcfc,noeigentest) freq nosymm geom=allcheck guess=read",
                "#p pm6 opt=(ts,calcfc,noeigentest,cartesian) freq nosymm geom=allcheck guess=check",
                "#p pm6 irc=(calcall,report=read) freq geom=allcheck guess=check nosymm",
                "#p pm6 opt=(ts,calcall,tight,noeigentest) freq int=ultrafine nosymm",
                "#p pm6 opt=(ts,calcall,tight,noeigentest,cartesian) freq int=ultrafine geom=allcheck guess=check nosymm",

                ]
               # "# b3lyp/6-31+g(d,p) opt=(ts,calcall,tight,noeigentest) int=ultrafine nosymm",
               # "# b3lyp/6-31+g(d,p) opt=(ts,calcall,tight,noeigentest,cartesian) int=ultrafine geom=allcheck guess=check nosymm",
               # "# b3lyp/6-31+g(d,p) opt=(ts,calcall,noeigentest) nosymm",
               # "# b3lyp/6-31+g(d,p) opt=(ts,calcall,noeigentest,cartesian) nosymm geom=allcheck guess=check nosymm",
               # "# b3lyp/6-31+g(d,p) irc=(calcall,report=read) geom=allcheck guess=check nosymm",
               # ]
    """
    This needs some work, to determine options that are best used. Commented out the
    methods for now.
    """

    def getQMMolecule(self, molecule):
        """
        The TST calculation must use the same electronic structure and basis set for the
        reactant species as the transition state. This method will ensure this by creating
        and returning the corresponding QMMolecule from the child class GaussianMolB3LYP.
        """

        qmMolecule = GaussianMolB3LYP(molecule, self.settings)
        return qmMolecule
    
    def writeGeomInputFile(self, freezeAtoms, otherGeom=None):
        
        output = [ '', self.geometry.uniqueIDlong, '', "{charge}   {mult}".format(charge=0, mult=(self.geometry.molecule.getRadicalCount() + 1) ) ]
        
        atomline = re.compile('\s*([\- ][0-9.]+\s+[\-0-9.]+\s+[\-0-9.]+)\s+([A-Za-z]+)')
        
        if otherGeom:
            molfile = otherGeom.getRefinedMolFilePath() # Now get the product geometry
            
            atomCount = 0
            with open(molfile) as molinput:
                for line in molinput:
                    match = atomline.match(line)
                    if match:
                        output.append("{0:8s} {1}".format(match.group(2), match.group(1)))
                        atomCount += 1
            inputFilePath = otherGeom.getFilePath(self.inputFileExtension)
            bottom_keys = "{atom1} {atom3} F\n{atom1} {atom2} F\n".format(atom1=freezeAtoms[0] + 1, atom2=freezeAtoms[1] + 1, atom3=freezeAtoms[2] + 1)
        else:
            molfile = self.geometry.getRefinedMolFilePath() # Get the reactant geometry
            
            atomCount = 0
            with open(molfile) as molinput:
                for line in molinput:
                    match = atomline.match(line)
                    if match:
                        output.append("{0:8s} {1}".format(match.group(2), match.group(1)))
                        atomCount += 1
            inputFilePath = self.inputFilePath
            bottom_keys = "{atom1} {atom3} F\n{atom2} {atom3} F\n".format(atom1=freezeAtoms[0] + 1, atom2=freezeAtoms[1] + 1, atom3=freezeAtoms[2] + 1)
        
        assert atomCount == len(self.geometry.molecule.atoms)
        
        output.append('')
        input_string = '\n'.join(output) + '\n'
        top_keys = "#p pm6 opt=(modredundant,MaxCycles={N}) nosymm\n".format(N=max(100,atomCount*10))
        
        with open(inputFilePath, 'w') as gaussianFile:
            # gaussianFile.write(numProc)
            # gaussianFile.write(mem)
            # gaussianFile.write(chk_file)
            gaussianFile.write(top_keys)
            gaussianFile.write(input_string)
            gaussianFile.write(bottom_keys)
            gaussianFile.write('\n')
    
    def writeQST2InputFile(self, pGeom):
        # numProc = '%nprocshared=' + '4' + '\n' # could be something that is set in the qmSettings
        # mem = '%mem=' + '800MB' + '\n' # could be something that is set in the qmSettings
        # For now we don't do this, until seg faults are fixed on Discovery.
        # chk_file = '%chk=' + os.path.join(self.settings.fileStore, self.uniqueID) + '\n'
        output = ['', self.geometry.uniqueID, '' ]
        output.append("{charge}   {mult}".format(charge=0, mult=(self.geometry.molecule.getRadicalCount() + 1) ))
        
        molfile = self.geometry.getRefinedMolFilePath()
        atomline = re.compile('\s*([\- ][0-9.]+\s+[\-0-9.]+\s+[\-0-9.]+)\s+([A-Za-z]+)')
        
        atomCount = 0
        atomnos = []
        with open(molfile) as molinput:
            for line in molinput:
                match = atomline.match(line)
                if match:
                    atomnos.append(match.group(2))
                    atomCount += 1
        
        assert atomCount == len(self.geometry.molecule.atoms)
        
        parser = cclib.parser.Gaussian(self.outputFilePath)
        parser.logger.setLevel(logging.ERROR)
        parser = parser.parse()
        
        lines = []
        for line in parser.atomcoords[-1]:
            lineList = ''
            for item in line:
                if item > 0:
                    lineList = lineList + ' ' + str(format(item, '.6f')) + ' '
                else:
                    lineList = lineList + str(format(item, '.6f')) + ' '
            lines.append(lineList)
            
        atomCount = 0
        
        for i, line in enumerate(lines):
            output.append("{0:8s} {1}".format(atomnos[i], line))
            atomCount += 1
        
        assert atomCount == len(self.geometry.molecule.atoms)
        
        output.append('')
        output.append(pGeom.uniqueIDlong)
        output.append('')
        output.append("{charge}   {mult}".format(charge=0, mult=(pGeom.molecule.getRadicalCount() + 1) ))
        
        parser = cclib.parser.Gaussian(pGeom.getFilePath(self.outputFileExtension))
        parser.logger.setLevel(logging.ERROR)
        parser = parser.parse()
        
        lines = []
        for line in parser.atomcoords[-1]:
            lineList = ''
            for item in line:
                if item > 0:
                    lineList = lineList + ' ' + str(format(item, '.6f')) + ' '
                else:
                    lineList = lineList + str(format(item, '.6f')) + ' '
            lines.append(lineList)
            
        atomCount = 0
        for i, line in enumerate(lines):
            output.append("{0:8s} {1}".format(atomnos[i], line))
            atomCount += 1
        
        assert atomCount == len(self.geometry.molecule.atoms)
        # 
        # #####################
        # 
        # atomCount = 0
        # with open(molfile) as molinput:
        #     for line in molinput:
        #         match = atomline.match(line)
        #         if match:
        #             output.append("{0:8s} {1}".format(match.group(2), match.group(1)))
        #             atomCount += 1
        # 
        # assert atomCount == len(self.geometry.molecule.atoms)
        # 
        # output.append('')
        # output.append(pGeom.uniqueIDlong)
        # output.append('')
        # output.append("{charge}   {mult}".format(charge=0, mult=(pGeom.molecule.getRadicalCount() + 1) ))
        # 
        # molfile = pGeom.getRefinedMolFilePath() # Now get the product geometry
        # 
        # atomCount = 0
        # with open(molfile) as molinput:
        #     for line in molinput:
        #         match = atomline.match(line)
        #         if match:
        #             output.append("{0:8s} {1}".format(match.group(2), match.group(1)))
        #             atomCount += 1
        # 
        # assert atomCount == len(self.geometry.molecule.atoms)
        
        output.append('')
        input_string = '\n'.join(output) + '\n'
        top_keys = "#p pm6 opt=(qst2,calcall,noeigentest,MaxCycles={N}) nosymm\n".format(N=max(100,atomCount*10))
        
        with open(self.inputFilePath, 'w') as gaussianFile:
            # gaussianFile.write(numProc)
            # gaussianFile.write(mem)
            # gaussianFile.write(chk_file)
            gaussianFile.write(top_keys)
            gaussianFile.write(input_string)
            gaussianFile.write('\n')<|MERGE_RESOLUTION|>--- conflicted
+++ resolved
@@ -454,14 +454,7 @@
         numProc = '%nprocshared=' + '4' + '\n' # could be something that is set in the qmSettings
         mem = '%mem=' + '800MB' + '\n' # could be something that is set in the qmSettings
         chk_file = '%chk=' + os.path.join(self.settings.fileStore, self.uniqueID) + '\n'
-        
-<<<<<<< HEAD
-        if attempt > 1:
-            # Until checkpointing is fixed, do the following
-            output = ['', self.geometry.uniqueID, '' ]
-            output.append("{charge}   {mult}".format(charge=0, mult=(self.geometry.molecule.getRadicalCount() + 1) ))
-            
-=======
+
         if fromSddl:
             molfile = self.getFilePath('.arc')
             atomline = re.compile('\s*([A-Za-z]+)\s+([\- ][0-9.]+)\s+([\+ ][0-9.]+)\s+([\- ][0-9.]+)\s+([\+ ][0-9.]+)\s+([\- ][0-9.]+)')
@@ -501,7 +494,6 @@
             
             assert atomCount == len(self.geometry.molecule.atoms)
             
->>>>>>> 279ffb2f
             parser = cclib.parser.Gaussian(self.outputFilePath)
             parser.logger.setLevel(logging.ERROR)
             parser = parser.parse()
@@ -517,33 +509,47 @@
                 lines.append(lineList)
                 
             atomCount = 0
-<<<<<<< HEAD
+            for i, line in enumerate(lines):
+                output.append("{0:8s} {1}".format(atomnos[i], line))
+                atomCount += 1        
+        elif attempt > 1:
+            # Until checkpointing is fixed, do the following
+            output = ['', self.geometry.uniqueID, '' ]
+            output.append("{charge}   {mult}".format(charge=0, mult=(self.geometry.molecule.getRadicalCount() + 1) ))
+            
+            parser = cclib.parser.Gaussian(self.outputFilePath)
+            parser.logger.setLevel(logging.ERROR)
+            parser = parser.parse()
+            
+            lines = []
+            for line in parser.atomcoords[-1]:
+                lineList = ''
+                for item in line:
+                    if item > 0:
+                        lineList = lineList + ' ' + str(format(item, '.6f')) + ' '
+                    else:
+                        lineList = lineList + str(format(item, '.6f')) + ' '
+                lines.append(lineList)
+                
+            atomCount = 0
             atomnos = parser.atomnos
             for i, line in enumerate(lines):
                 output.append("{0:8s} {1}".format(getElement(int(atomnos[i])).symbol, line))
-=======
-            for i, line in enumerate(lines):
-                output.append("{0:8s} {1}".format(atomnos[i], line))
->>>>>>> 279ffb2f
                 atomCount += 1
         else:
-            molfile = self.geometry.getRefinedMolFilePath()
-            atomline = re.compile('\s*([\- ][0-9.]+\s+[\-0-9.]+\s+[\-0-9.]+)\s+([A-Za-z]+)')
-            
-            output = ['', self.geometry.uniqueID, '' ]
-            output.append("{charge}   {mult}".format(charge=0, mult=(self.geometry.molecule.getRadicalCount() + 1) ))
-            
-            atomCount = 0
-            with open(molfile) as molinput:
-                for line in molinput:
-                    match = atomline.match(line)
-                    if match:
-                        output.append("{0:8s} {1}".format(match.group(2), match.group(1)))
-                        atomCount += 1
-<<<<<<< HEAD
-=======
-        
->>>>>>> 279ffb2f
+        molfile = self.geometry.getRefinedMolFilePath()
+        atomline = re.compile('\s*([\- ][0-9.]+\s+[\-0-9.]+\s+[\-0-9.]+)\s+([A-Za-z]+)')
+        
+        output = ['', self.geometry.uniqueID, '' ]
+        output.append("{charge}   {mult}".format(charge=0, mult=(self.geometry.molecule.getRadicalCount() + 1) ))
+        
+        atomCount = 0
+        with open(molfile) as molinput:
+            for line in molinput:
+                match = atomline.match(line)
+                if match:
+                    output.append("{0:8s} {1}".format(match.group(2), match.group(1)))
+                    atomCount += 1
         assert atomCount == len(self.geometry.molecule.atoms)
         
         output.append('')
@@ -561,20 +567,13 @@
             gaussianFile.write(mem)
             gaussianFile.write(chk_file)
             gaussianFile.write(top_keys)
-<<<<<<< HEAD
-            # if attempt == 1:
-            gaussianFile.write(input_string)
-            # else:
-            #     gaussianFile.write('\n')
-            # for atom in atomTypes:
-            #     gaussianFile.write(self.mg3s[atom])
-=======
             if attempt == 1 or attempt == 2:
                 gaussianFile.write(input_string)
             else:
                 gaussianFile.write('\n')
+            # for atom in atomTypes:
+            #     gaussianFile.write(self.mg3s[atom])
             gaussianFile.write('\n')
->>>>>>> 279ffb2f
     
     def writeIRCFile(self):
         """
@@ -582,11 +581,7 @@
         IRC calculation on the transition state. The geometry is taken 
         from the checkpoint file created during the geometry search.
         """
-<<<<<<< HEAD
         # Should be unaffected by bad checkpoint files since this should only run if Normal termination of previous runs
-=======
-        
->>>>>>> 279ffb2f
         numProc = '%nprocshared=' + '4' + '\n' # could be something that is set in the qmSettings
         mem = '%mem=' + '800MB' + '\n' # could be something that is set in the qmSettings
         chk_file = '%chk=' + os.path.join(self.settings.fileStore, self.uniqueID) + '\n'
@@ -1045,14 +1040,6 @@
 
     #: Keywords that will be added at the top of the qm input file
     keywords = [
-<<<<<<< HEAD
-               "# b3lyp/6-31+g(d,p) opt=(ts,calcfc,tight,noeigentest) freq int=ultrafine",
-               "# b3lyp/6-31+g(d,p) opt=(ts,calcfc,tight,noeigentest,cartesian) freq int=ultrafine", # geom=allcheck guess=check nosymm",
-               "# b3lyp/6-31+g(d,p) opt=(ts,calcfc,noeigentest) nosymm",
-               "# b3lyp/6-31+g(d,p) opt=(ts,calcfc,noeigentest,cartesian) nosymm geom=allcheck guess=check nosymm",
-               "# b3lyp/6-31+g(d,p) irc=(calcfc,report=read) geom=allcheck guess=check nosymm",
-               ]
-=======
                 "#p b3lyp/6-31+g(d,p) opt=(ts,calcfc,noeigentest) freq", # nosymm
                 "#p b3lyp/6-31+g(d,p) opt=(ts,calcfc,noeigentest,cartesian) freq", # nosymm geom=allcheck guess=check
                 "#p b3lyp/6-31+g(d,p) opt=(ts,calcfc,noeigentest) freq nosymm geom=allcheck guess=read",
@@ -1068,7 +1055,6 @@
                # "# b3lyp/6-31+g(d,p) opt=(ts,calcall,noeigentest,cartesian) nosymm geom=allcheck guess=check nosymm",
                # "# b3lyp/6-31+g(d,p) irc=(calcall,report=read) geom=allcheck guess=check nosymm",
                # ]
->>>>>>> 279ffb2f
     """
     This needs some work, to determine options that are best used. Commented out the
     methods for now.
