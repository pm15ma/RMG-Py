--- conflicted
+++ resolved
@@ -229,7 +229,7 @@
 For making sample atoms, we use the first atomtype under specific,
 therefore the first one in the list should always be an element.
 
-The atomTypes naming convention is:
+The ATOMTYPES naming convention is:
 <element> <valence> <characteristic bonds> <charge(optional)>
 For example:
 - N3d is nitrogen with valence=3 (i.e., 3 electrons are able to form bonds or remain as radicals) with one double bond
@@ -252,7 +252,7 @@
                              single=[0, 1], all_double=[0, 1], r_double=[], o_double=[], s_double=[], triple=[0, 1],
                              quadruple=[0, 1], benzene=[0], lone_pairs=[0])
 
-# Non-surface atomTypes, R being the most generic:
+# Non-surface ATOMTYPES, R being the most generic:
 ATOMTYPES['R']    = AtomType(label='R', generic=[], specific=[
     'H',
     'R!H',
@@ -268,13 +268,8 @@
     'F','F1s',
     'Br','Br1s'])
 
-<<<<<<< HEAD
-atomTypes['R!H']  = AtomType(label='R!H', generic=['R'], specific=[
+ATOMTYPES['R!H']  = AtomType(label='R!H', generic=['R'], specific=[
     'Val4','Val5','Val6',
-=======
-ATOMTYPES['R!H']  = AtomType(label='R!H', generic=['R'], specific=[
-    'Val4','Val5','Val6','Val7',
->>>>>>> 2c76b952
     'He','Ne','Ar',
     'C','Ca','Cs','Csc','Cd','CO','CS','Cdd','Cdc','Ct','Cb','Cbf','Cq','C2s','C2sc','C2d','C2dc','C2tc',
     'N','N0sc','N1s','N1sc','N1dc','N3s','N3sc','N3d','N3t','N3b','N5sc','N5dc','N5ddc','N5dddc','N5tc','N5b','N5bd',
@@ -294,11 +289,7 @@
     'O','Oa','O0sc','O2s','O2sc','O2d','O4sc','O4dc','O4tc','O4b',
     'S','Sa','S0sc','S2s','S2sc','S2d','S2dc','S2tc','S4s','S4sc','S4d','S4dd','S4dc','S4b','S4t','S4tdc','S6s','S6sc','S6d','S6dd','S6ddd','S6dc','S6t','S6td','S6tt','S6tdc'])
 
-<<<<<<< HEAD
-atomTypes['Val7'] = AtomType(label='Val7', generic=['R'], specific=[
-=======
-ATOMTYPES['Val7'] = AtomType(label='Val7', generic=['R', 'R!H'], specific=[
->>>>>>> 2c76b952
+ATOMTYPES['Val7'] = AtomType(label='Val7', generic=['R'], specific=[
     'Cl','Cl1s',
     'I','I1s',
     'F','F1s',
@@ -543,165 +534,28 @@
                               single=[0,1,2,3,4], all_double=[0, 1, 2], r_double=[], o_double=[], s_double=[], triple=[1, 2], quadruple=[], benzene=[0], lone_pairs=[0], charge=[-1, +1])
 # *Composite atomtype; examples for S6tdc: [SH2+]#[C-], [N-]=[S+]#N
 
-<<<<<<< HEAD
-atomTypes['Cl'  ] = AtomType('Cl',   generic=['R','Val7'],      specific=['Cl1s'],
-                            single=[], allDouble=[], rDouble=[], oDouble=[], sDouble=[], triple=[], quadruple=[], benzene=[], lonePairs=[3], charge=[0])
-atomTypes['Cl1s'] = AtomType('Cl1s', generic=['R','Cl','Val7'],  specific=[],
-                             single=[0,1], allDouble=[0], rDouble=[], oDouble=[], sDouble=[], triple=[0], quadruple=[0], benzene=[0], lonePairs=[3], charge=[0])
-=======
-ATOMTYPES['Cl'] = AtomType('Cl', generic=['R', 'R!H', 'Val7'], specific=['Cl1s'])
-ATOMTYPES['Cl1s'] = AtomType('Cl1s', generic=['R', 'R!H', 'Cl', 'Val7'], specific=[],
+ATOMTYPES['Cl'  ] = AtomType('Cl',   generic=['R','Val7'],      specific=['Cl1s'],
+                            single=[], all_double=[], r_double=[], o_double=[], s_double=[], triple=[], quadruple=[], benzene=[], lone_pairs=[3], charge=[0])
+ATOMTYPES['Cl1s'] = AtomType('Cl1s', generic=['R','Cl','Val7'],  specific=[],
                              single=[0,1], all_double=[0], r_double=[], o_double=[], s_double=[], triple=[0], quadruple=[0], benzene=[0], lone_pairs=[3], charge=[0])
->>>>>>> 2c76b952
+
+ATOMTYPES['F'  ] = AtomType('F',   generic=['R','Val7'],      specific=['F1s'],
+                            single=[], all_double=[], r_double=[], o_double=[], s_double=[], triple=[], quadruple=[], benzene=[], lonePairs=[3], charge=[0])
+ATOMTYPES['F1s'] = AtomType('F1s', generic=['R','F','Val7'],  specific=[],
+                             single=[0,1], all_double=[0], r_double=[], o_double=[], s_double=[], triple=[0], quadruple=[0], benzene=[0], lonePairs=[3], charge=[0])
+# examples for F1s: HF, [F], FO, CH3F, F2
+
+ATOMTYPES['Br'  ] = AtomType('Br',   generic=['R','Val7'],      specific=['Br1s'],
+                            single=[], all_double=[], r_double=[], o_double=[], s_double=[], triple=[], quadruple=[], benzene=[], lonePairs=[3], charge=[0])
+ATOMTYPES['Br1s'] = AtomType('Br1s', generic=['R','Br','Val7'],  specific=[],
+                             single=[0,1], all_double=[0], r_double=[], o_double=[], s_double=[], triple=[0], quadruple=[0], benzene=[0], lonePairs=[3], charge=[0])
 # examples for Cl1s: HCl, [Cl]
 ATOMTYPES['Ar'] = AtomType('Ar', generic=['R', 'R!H'], specific=[])
 
-<<<<<<< HEAD
-atomTypes['I'  ] = AtomType('I',   generic=['R','Val7'],      specific=['I1s'])
-atomTypes['I1s'] = AtomType('I1s', generic=['R','I','Val7'],  specific=[],
-                             single=[0,1], allDouble=[0], rDouble=[], oDouble=[], sDouble=[], triple=[0], quadruple=[0], benzene=[0], lonePairs=[3], charge=[0])
-# examples for I1s: HI, [I], IO, CH3I, I2
-
-atomTypes['F'  ] = AtomType('F',   generic=['R','Val7'],      specific=['F1s'],
-                            single=[], allDouble=[], rDouble=[], oDouble=[], sDouble=[], triple=[], quadruple=[], benzene=[], lonePairs=[3], charge=[0])
-atomTypes['F1s'] = AtomType('F1s', generic=['R','F','Val7'],  specific=[],
-                             single=[0,1], allDouble=[0], rDouble=[], oDouble=[], sDouble=[], triple=[0], quadruple=[0], benzene=[0], lonePairs=[3], charge=[0])
-# examples for F1s: HF, [F], FO, CH3F, F2
-
-atomTypes['Br'  ] = AtomType('Br',   generic=['R','Val7'],      specific=['Br1s'],
-                            single=[], allDouble=[], rDouble=[], oDouble=[], sDouble=[], triple=[], quadruple=[], benzene=[], lonePairs=[3], charge=[0])
-atomTypes['Br1s'] = AtomType('Br1s', generic=['R','Br','Val7'],  specific=[],
-                             single=[0,1], allDouble=[0], rDouble=[], oDouble=[], sDouble=[], triple=[0], quadruple=[0], benzene=[0], lonePairs=[3], charge=[0])
-# examples for Br1s: HBr, [Br], BrO, CH3Br, Br2
-
-atomTypes['X'   ].setActions(incrementBond=['X'],            decrementBond=['X'],            formBond=['X'],         breakBond=['X'],         incrementRadical=[],       decrementRadical=[],       incrementLonePair=[],      decrementLonePair=[])
-atomTypes['Xv'  ].setActions(incrementBond=[],               decrementBond=[],               formBond=['Xo'],        breakBond=[],            incrementRadical=[],       decrementRadical=[],       incrementLonePair=[],      decrementLonePair=[])
-atomTypes['Xo'  ].setActions(incrementBond=['Xo'],           decrementBond=['Xo'],           formBond=[],            breakBond=['Xv'],  incrementRadical=[],       decrementRadical=[],       incrementLonePair=[],      decrementLonePair=[])
-
-atomTypes['R'   ].setActions(incrementBond=['R'],            decrementBond=['R'],            formBond=['R'],         breakBond=['R'],         incrementRadical=['R'],    decrementRadical=['R'],    incrementLonePair=['R'],   decrementLonePair=['R'])
-atomTypes['R!H' ].setActions(incrementBond=['R!H'],          decrementBond=['R!H'],          formBond=['R!H'],       breakBond=['R!H'],       incrementRadical=['R!H'],  decrementRadical=['R!H'],  incrementLonePair=['R!H'], decrementLonePair=['R!H'])
-atomTypes['Val4'].setActions(incrementBond=['Val4'],         decrementBond=['Val4'],         formBond=['Val4'],      breakBond=['Val4'],      incrementRadical=['Val4'], decrementRadical=['Val4'], incrementLonePair=['Val4'],decrementLonePair=['Val4'])
-atomTypes['Val5'].setActions(incrementBond=['Val5'],         decrementBond=['Val5'],         formBond=['Val5'],      breakBond=['Val5'],      incrementRadical=['Val5'], decrementRadical=['Val5'], incrementLonePair=['Val5'],decrementLonePair=['Val5'])
-atomTypes['Val6'].setActions(incrementBond=['Val6'],         decrementBond=['Val6'],         formBond=['Val6'],      breakBond=['Val6'],      incrementRadical=['Val6'], decrementRadical=['Val6'], incrementLonePair=['Val6'],decrementLonePair=['Val6'])
-atomTypes['Val7'].setActions(incrementBond=[],               decrementBond=[],               formBond=['Val7'],      breakBond=['Val7'],      incrementRadical=['Val7'], decrementRadical=['Val7'], incrementLonePair=[],      decrementLonePair=[])
-
-atomTypes['H'   ].setActions(incrementBond=[],               decrementBond=[],               formBond=['H'],         breakBond=['H'],         incrementRadical=['H'],    decrementRadical=['H'],    incrementLonePair=[],      decrementLonePair=[])
-
-atomTypes['He'  ].setActions(incrementBond=[],               decrementBond=[],               formBond=[],            breakBond=[],            incrementRadical=['He'],   decrementRadical=['He'],   incrementLonePair=[],      decrementLonePair=[])
-atomTypes['Ne'  ].setActions(incrementBond=[],               decrementBond=[],               formBond=[],            breakBond=[],            incrementRadical=['Ne'],   decrementRadical=['Ne'],   incrementLonePair=[],      decrementLonePair=[])
-atomTypes['Ar'  ].setActions(incrementBond=[],               decrementBond=[],               formBond=[],            breakBond=[],            incrementRadical=[],       decrementRadical=[],       incrementLonePair=[],      decrementLonePair=[])
-
-atomTypes['C'   ].setActions(incrementBond=['C'],            decrementBond=['C'],            formBond=['C'],         breakBond=['C'],         incrementRadical=['C'],    decrementRadical=['C'],    incrementLonePair=['C'],   decrementLonePair=['C'])
-atomTypes['Ca'  ].setActions(incrementBond=[],               decrementBond=[],               formBond=[],            breakBond=[],            incrementRadical=[],       decrementRadical=[],       incrementLonePair=[],      decrementLonePair=['C2s'])
-atomTypes['Cs'  ].setActions(incrementBond=['Cd','CO','CS'], decrementBond=[],               formBond=['Cs','Csc'],  breakBond=['Cs'],        incrementRadical=['Cs'],   decrementRadical=['Cs'],   incrementLonePair=['C2s'], decrementLonePair=['C2s'])
-atomTypes['Csc' ].setActions(incrementBond=['Cdc'],          decrementBond=[],               formBond=['Csc'],       breakBond=['Csc','Cs'],  incrementRadical=['Csc'],  decrementRadical=['Csc'],  incrementLonePair=['C2sc'],decrementLonePair=['C2sc'])
-atomTypes['Cd'  ].setActions(incrementBond=['Cdd','Ct','C2tc'],decrementBond=['Cs'],         formBond=['Cd','Cdc'],  breakBond=['Cd'],        incrementRadical=['Cd'],   decrementRadical=['Cd'],   incrementLonePair=['C2d'], decrementLonePair=[])
-atomTypes['Cdc' ].setActions(incrementBond=[],               decrementBond=['Csc'],          formBond=['Cdc'],       breakBond=['Cdc','Cd','CO','CS'],incrementRadical=['Cdc'],decrementRadical=['Cdc'],incrementLonePair=['C2dc'],decrementLonePair=[])
-atomTypes['CO'  ].setActions(incrementBond=['Cdd','C2tc'],   decrementBond=['Cs'],           formBond=['CO','Cdc'],  breakBond=['CO'],        incrementRadical=['CO'],   decrementRadical=['CO'],   incrementLonePair=['C2d'], decrementLonePair=[])
-atomTypes['CS'  ].setActions(incrementBond=['Cdd','C2tc'],   decrementBond=['Cs'],           formBond=['CS','Cdc'],  breakBond=['CS'],        incrementRadical=['CS'],   decrementRadical=['CS'],   incrementLonePair=['C2d'], decrementLonePair=[])
-atomTypes['Cdd' ].setActions(incrementBond=[],               decrementBond=['Cd','CO','CS'], formBond=[],            breakBond=[],            incrementRadical=[],       decrementRadical=[],       incrementLonePair=[],      decrementLonePair=[])
-atomTypes['Ct'  ].setActions(incrementBond=['Cq'],           decrementBond=['Cd','CO','CS'], formBond=['Ct'],        breakBond=['Ct'],        incrementRadical=['Ct'],   decrementRadical=['Ct'],   incrementLonePair=['C2tc'],decrementLonePair=[])
-atomTypes['Cb'  ].setActions(incrementBond=['Cbf'],          decrementBond=[],               formBond=['Cb'],        breakBond=['Cb'],        incrementRadical=['Cb'],   decrementRadical=['Cb'],   incrementLonePair=[],      decrementLonePair=[])
-atomTypes['Cbf' ].setActions(incrementBond=[],               decrementBond=['Cb'],           formBond=[],            breakBond=['Cb'],        incrementRadical=[],       decrementRadical=[],       incrementLonePair=[],      decrementLonePair=[])
-atomTypes['C2s' ].setActions(incrementBond=['C2d'],          decrementBond=[],               formBond=['C2s'],       breakBond=['C2s'],       incrementRadical=['C2s'],  decrementRadical=['C2s'],  incrementLonePair=['Ca'],  decrementLonePair=['Cs'])
-atomTypes['C2sc'].setActions(incrementBond=['C2dc'],         decrementBond=[],               formBond=['C2sc'],      breakBond=['C2sc'],      incrementRadical=['C2sc'], decrementRadical=['C2sc'], incrementLonePair=[],      decrementLonePair=['Cs'])
-atomTypes['C2d' ].setActions(incrementBond=['C2tc'],         decrementBond=['C2s'],          formBond=['C2dc'],      breakBond=[],            incrementRadical=[],       decrementRadical=[],       incrementLonePair=[],      decrementLonePair=['Cd','CO','CS'])
-atomTypes['C2dc'].setActions(incrementBond=[],               decrementBond=['C2sc'],         formBond=[],            breakBond=['C2d'],       incrementRadical=[],       decrementRadical=[],       incrementLonePair=[],      decrementLonePair=['Cdc'])
-atomTypes['C2tc'].setActions(incrementBond=[],               decrementBond=['C2d'],          formBond=[],            breakBond=[],            incrementRadical=[],       decrementRadical=[],       incrementLonePair=[],      decrementLonePair=['Ct'])
-atomTypes['Cq'  ].setActions(incrementBond=[],               decrementBond=['Ct'],           formBond=[],            breakBond=[],            incrementRadical=[],       decrementRadical=[],       incrementLonePair=[],      decrementLonePair=[])
-
-atomTypes['N'   ].setActions(incrementBond=['N'],            decrementBond=['N'],            formBond=['N'],         breakBond=['N'],         incrementRadical=['N'],    decrementRadical=['N'],    incrementLonePair=['N'],   decrementLonePair=['N'])
-atomTypes['N0sc'].setActions(incrementBond=[],               decrementBond=[],               formBond=['N0sc'],      breakBond=['N0sc'],      incrementRadical=['N0sc'], decrementRadical=['N0sc'], incrementLonePair=[],      decrementLonePair=['N1s','N1sc'])
-atomTypes['N1s' ].setActions(incrementBond=['N1dc'],         decrementBond=[],               formBond=['N1s'],       breakBond=['N1s'],       incrementRadical=['N1s'],  decrementRadical=['N1s'],  incrementLonePair=['N0sc'],decrementLonePair=['N3s','N3sc'])
-atomTypes['N1sc'].setActions(incrementBond=[],               decrementBond=[],               formBond=['N1sc'],      breakBond=['N1sc'],      incrementRadical=['N1sc'], decrementRadical=['N1sc'], incrementLonePair=[],      decrementLonePair=['N3s','N3sc'])
-atomTypes['N1dc'].setActions(incrementBond=['N1dc'],         decrementBond=['N1s','N1dc'],   formBond=[],            breakBond=[],            incrementRadical=[],       decrementRadical=[],       incrementLonePair=[],      decrementLonePair=['N3d'])
-atomTypes['N3s' ].setActions(incrementBond=['N3d'],          decrementBond=[],               formBond=['N3s'],       breakBond=['N3s'],       incrementRadical=['N3s'],  decrementRadical=['N3s'],  incrementLonePair=['N1s','N1sc'],decrementLonePair=['N5sc'])
-atomTypes['N3sc'].setActions(incrementBond=['N3d'],          decrementBond=[],               formBond=['N3sc'],      breakBond=['N3sc'],      incrementRadical=['N3sc'], decrementRadical=['N3sc'], incrementLonePair=['N1s','N1sc'],decrementLonePair=['N5sc'])
-atomTypes['N3d' ].setActions(incrementBond=['N3t'],          decrementBond=['N3s','N3sc'],   formBond=['N3d'],       breakBond=['N3d'],       incrementRadical=['N3d'],  decrementRadical=['N3d'],  incrementLonePair=['N1dc'],decrementLonePair=['N5dc'])
-atomTypes['N3t' ].setActions(incrementBond=[],               decrementBond=['N3d'],          formBond=[],            breakBond=[],            incrementRadical=[],       decrementRadical=[],       incrementLonePair=[],      decrementLonePair=[])
-atomTypes['N3b' ].setActions(incrementBond=[],               decrementBond=[],               formBond=[],            breakBond=[],            incrementRadical=[],       decrementRadical=[],       incrementLonePair=[],      decrementLonePair=[])
-atomTypes['N5sc'].setActions(incrementBond=['N5dc'],         decrementBond=[],               formBond=['N5sc'],      breakBond=['N5sc'],      incrementRadical=['N5sc'], decrementRadical=['N5sc'], incrementLonePair=['N3s','N3sc'],decrementLonePair=[])
-atomTypes['N5dc'].setActions(incrementBond=['N5ddc','N5tc'], decrementBond=['N5sc'],    formBond=['N5dc'],      breakBond=['N5dc'],      incrementRadical=['N5dc'], decrementRadical=['N5dc'], incrementLonePair=['N3d'], decrementLonePair=[])
-atomTypes['N5ddc'].setActions(incrementBond=['N5dddc'],      decrementBond=['N5dc'],         formBond=[],            breakBond=[],            incrementRadical=[],       decrementRadical=[],       incrementLonePair=[],      decrementLonePair=[])
-atomTypes['N5dddc'].setActions(incrementBond=[],             decrementBond=['N5ddc'],        formBond=[],            breakBond=[],            incrementRadical=[],       decrementRadical=[],       incrementLonePair=[],      decrementLonePair=[])
-atomTypes['N5tc'].setActions(incrementBond=[],               decrementBond=['N5dc'],         formBond=['N5tc'],      breakBond=['N5tc'],      incrementRadical=['N5tc'], decrementRadical=['N5tc'], incrementLonePair=[],      decrementLonePair=[])
-atomTypes['N5b' ].setActions(incrementBond=['N5bd'],         decrementBond=[],               formBond=['N5b'],       breakBond=['N5b'],       incrementRadical=['N5b'],  decrementRadical=['N5b'],  incrementLonePair=[],      decrementLonePair=[])
-atomTypes['N5bd'].setActions(incrementBond=[],               decrementBond=['N5b'],          formBond=[],            breakBond=[],            incrementRadical=[],       decrementRadical=[],       incrementLonePair=[],      decrementLonePair=[])
-
-atomTypes['O'   ].setActions(incrementBond=['O'],            decrementBond=['O'],            formBond=['O'],         breakBond=['O'],         incrementRadical=['O'],    decrementRadical=['O'],    incrementLonePair=['O'],   decrementLonePair=['O'])
-atomTypes['Oa'  ].setActions(incrementBond=[],               decrementBond=[],               formBond=['O0sc'],      breakBond=[],            incrementRadical=[],       decrementRadical=[],       incrementLonePair=[],      decrementLonePair=['O2s','O2sc'])
-atomTypes['O0sc'].setActions(incrementBond=[],               decrementBond=[],               formBond=['O0sc'],      breakBond=['Oa','O0sc'], incrementRadical=[],       decrementRadical=[],       incrementLonePair=[],      decrementLonePair=['O2s','O2sc'])
-atomTypes['O2s' ].setActions(incrementBond=['O2d'],          decrementBond=[],               formBond=['O2s','O2sc'],breakBond=['O2s'],       incrementRadical=['O2s'],  decrementRadical=['O2s'],  incrementLonePair=['Oa','O0sc'],decrementLonePair=['O4sc'])
-atomTypes['O2sc'].setActions(incrementBond=['O2d'],          decrementBond=[],               formBond=[],            breakBond=['O2s'],       incrementRadical=['O2sc'], decrementRadical=['O2sc'], incrementLonePair=[],      decrementLonePair=['O4sc'])
-atomTypes['O2d' ].setActions(incrementBond=[],               decrementBond=['O2s','O2sc'],   formBond=[],            breakBond=[],            incrementRadical=['O2d'],  decrementRadical=['O2d'],  incrementLonePair=[],      decrementLonePair=['O4dc','O4tc'])
-atomTypes['O4sc'].setActions(incrementBond=['O4dc'],         decrementBond=[],               formBond=['O4sc'],      breakBond=['O4sc'],      incrementRadical=['O4sc'], decrementRadical=['O4sc'], incrementLonePair=['O2s','O2sc'],decrementLonePair=[])
-atomTypes['O4dc'].setActions(incrementBond=['O4tc'],         decrementBond=['O4sc'],         formBond=['O4dc'],      breakBond=['O4dc'],      incrementRadical=['O4dc'], decrementRadical=['O4dc'], incrementLonePair=['O2d'], decrementLonePair=[])
-atomTypes['O4tc'].setActions(incrementBond=[],               decrementBond=['O4dc'],         formBond=[],            breakBond=[],            incrementRadical=[],       decrementRadical=[],       incrementLonePair=[], decrementLonePair=[])
-atomTypes['O4b' ].setActions(incrementBond=[],               decrementBond=[],               formBond=[],            breakBond=[],            incrementRadical=[],       decrementRadical=[],       incrementLonePair=[],      decrementLonePair=[])
-
-atomTypes['Ne'  ].setActions(incrementBond=[],               decrementBond=[],               formBond=[],            breakBond=[],            incrementRadical=['Ne'],   decrementRadical=['Ne'],   incrementLonePair=[],    decrementLonePair=[])
-
-atomTypes['Si'  ].setActions(incrementBond=['Si'],           decrementBond=['Si'],           formBond=['Si'],        breakBond=['Si'],        incrementRadical=['Si'],   decrementRadical=['Si'],   incrementLonePair=[],      decrementLonePair=[])
-atomTypes['Sis' ].setActions(incrementBond=['Sid','SiO'],    decrementBond=[],               formBond=['Sis'],       breakBond=['Sis'],       incrementRadical=['Sis'],  decrementRadical=['Sis'],  incrementLonePair=[],      decrementLonePair=[])
-atomTypes['Sid' ].setActions(incrementBond=['Sidd','Sit'],   decrementBond=['Sis'],          formBond=['Sid'],       breakBond=['Sid'],       incrementRadical=['Sid'],  decrementRadical=['Sid'],  incrementLonePair=[],      decrementLonePair=[])
-atomTypes['Sidd'].setActions(incrementBond=[],               decrementBond=['Sid','SiO'],    formBond=[],            breakBond=[],            incrementRadical=[],       decrementRadical=[],       incrementLonePair=[],      decrementLonePair=[])
-atomTypes['Sit' ].setActions(incrementBond=['Siq'],               decrementBond=['Sid'],          formBond=['Sit'],       breakBond=['Sit'],       incrementRadical=['Sit'],  decrementRadical=['Sit'],  incrementLonePair=[],      decrementLonePair=[])
-atomTypes['SiO' ].setActions(incrementBond=['Sidd'],         decrementBond=['Sis'],          formBond=['SiO'],       breakBond=['SiO'],       incrementRadical=['SiO'],  decrementRadical=['SiO'],  incrementLonePair=[],      decrementLonePair=[])
-atomTypes['Sib' ].setActions(incrementBond=[],               decrementBond=[],               formBond=['Sib'],       breakBond=['Sib'],       incrementRadical=['Sib'],  decrementRadical=['Sib'],  incrementLonePair=[],      decrementLonePair=[])
-atomTypes['Sibf'].setActions(incrementBond=[],               decrementBond=[],               formBond=[],            breakBond=[],            incrementRadical=[],       decrementRadical=[],       incrementLonePair=[],      decrementLonePair=[])
-atomTypes['Siq' ].setActions(incrementBond=[],               decrementBond=['Sit'],          formBond=[],            breakBond=[],            incrementRadical=[],       decrementRadical=[],       incrementLonePair=[],      decrementLonePair=[])
-
-atomTypes['S'   ].setActions(incrementBond=['S'],            decrementBond=['S'],            formBond=['S'],         breakBond=['S'],         incrementRadical=['S'],    decrementRadical=['S'],    incrementLonePair=['S'],   decrementLonePair=['S'])
-atomTypes['S0sc'].setActions(incrementBond=['S0sc'],         decrementBond=['S0sc'],         formBond=['S0sc'],      breakBond=['Sa','S0sc'], incrementRadical=['S0sc'], decrementRadical=['S0sc'], incrementLonePair=[],      decrementLonePair=['S2s','S2sc','S2dc','S2tc'])
-atomTypes['Sa'  ].setActions(incrementBond=[],               decrementBond=[],               formBond=['S0sc'],      breakBond=[],            incrementRadical=[],       decrementRadical=[],       incrementLonePair=[],      decrementLonePair=['S2s'])
-atomTypes['S2s' ].setActions(incrementBond=['S2d','S2dc'],   decrementBond=[],               formBond=['S2s','S2sc'],breakBond=['S2s'],       incrementRadical=['S2s'],  decrementRadical=['S2s'],  incrementLonePair=['Sa','S0sc'],decrementLonePair=['S4s','S4sc'])
-atomTypes['S2sc'].setActions(incrementBond=['S2dc'],         decrementBond=[],               formBond=['S2sc'],      breakBond=['S2sc','S2s'],incrementRadical=['S2sc'], decrementRadical=['S2sc'], incrementLonePair=['S0sc'],decrementLonePair=['S4s','S4sc'])
-atomTypes['S2d' ].setActions(incrementBond=['S2tc'],         decrementBond=['S2s'],          formBond=['S2d'],       breakBond=['S2d'],       incrementRadical=['S2d'],  decrementRadical=['S2d'],  incrementLonePair=[],      decrementLonePair=['S4dc','S4d'])
-atomTypes['S2dc'].setActions(incrementBond=['S2tc','S2dc'],  decrementBond=['S2sc','S2s','S2dc'],formBond=['S2dc'],  breakBond=['S2dc'],      incrementRadical=['S2dc'], decrementRadical=['S2dc'], incrementLonePair=['S0sc'],decrementLonePair=['S4d','S4dc'])
-atomTypes['S2tc'].setActions(incrementBond=[],               decrementBond=['S2d','S2dc'],   formBond=[],            breakBond=[],            incrementRadical=[],       decrementRadical=[],       incrementLonePair=['S0sc'],decrementLonePair=['S4t'])
-atomTypes['S4s' ].setActions(incrementBond=['S4d','S4dc'],   decrementBond=[],               formBond=['S4s'],       breakBond=['S4s'],       incrementRadical=['S4s'],  decrementRadical=['S4s'],  incrementLonePair=['S2s','S2sc'],decrementLonePair=['S6s'])
-atomTypes['S4sc'].setActions(incrementBond=['S4d','S4dc'],   decrementBond=[],               formBond=['S4s','S4sc'],breakBond=['S4sc'],      incrementRadical=['S4sc'], decrementRadical=['S4sc'], incrementLonePair=['S2s','S2sc'],decrementLonePair=['S6s'])
-atomTypes['S4d' ].setActions(incrementBond=['S4dd','S4dc','S4t','S4tdc'],decrementBond=['S4s','S4sc'],formBond=['S4dc','S4d'],breakBond=['S4d','S4dc'],incrementRadical=['S4d'],decrementRadical=['S4d'],incrementLonePair=['S2d','S2dc'],decrementLonePair=['S6d','S6dc'])
-atomTypes['S4dc'].setActions(incrementBond=['S4dd','S4dc','S4tdc'],decrementBond=['S4sc','S4dc'],formBond=['S4d','S4dc'],breakBond=['S4d','S4dc'],incrementRadical=['S4dc'],decrementRadical=['S4dc'],incrementLonePair=['S2d','S2dc'],decrementLonePair=['S6d','S6dc'])
-atomTypes['S4b' ].setActions(incrementBond=[],               decrementBond=[],               formBond=[],            breakBond=[],            incrementRadical=[],       decrementRadical=[],       incrementLonePair=[],      decrementLonePair=[])
-atomTypes['S4dd'].setActions(incrementBond=['S4dc'],         decrementBond=['S4dc','S4d'],   formBond=[],            breakBond=[],            incrementRadical=[],       decrementRadical=[],       incrementLonePair=[],      decrementLonePair=['S6dd'])
-atomTypes['S4t' ].setActions(incrementBond=[],               decrementBond=['S4d'],          formBond=['S4t'],       breakBond=['S4t'],       incrementRadical=['S4t'],  decrementRadical=['S4t'],  incrementLonePair=['S2tc'],decrementLonePair=['S6t','S6tdc'])
-atomTypes['S4tdc'].setActions(incrementBond=['S4tdc'],       decrementBond=['S4d','S4tdc'],  formBond=['S4tdc'],     breakBond=['S4tdc'],     incrementRadical=['S4tdc'],decrementRadical=['S4tdc'],incrementLonePair=['S6tdc'],decrementLonePair=['S6td','S6tdc'])
-atomTypes['S6s' ].setActions(incrementBond=['S6d','S6dc'],   decrementBond=[],               formBond=['S6s'],       breakBond=['S6s'],       incrementRadical=['S6s'],  decrementRadical=['S6s'],  incrementLonePair=['S4s','S4sc'],decrementLonePair=[])
-atomTypes['S6sc'].setActions(incrementBond=['S6dc'],         decrementBond=[],               formBond=['S6sc'],      breakBond=['S6sc'],      incrementRadical=['S6sc'], decrementRadical=['S6sc'], incrementLonePair=['S4s','S4sc'],decrementLonePair=[])
-atomTypes['S6d' ].setActions(incrementBond=['S6dd','S6t','S6tdc'],decrementBond=['S6s'],     formBond=['S6d','S6dc'],breakBond=['S6d','S6dc'],incrementRadical=['S6d'],  decrementRadical=['S6d'],  incrementLonePair=['S4d','S4dc'], decrementLonePair=[])
-atomTypes['S6dc'].setActions(incrementBond=['S6dd','S6ddd','S6dc','S6t','S6td','S6tdc'],decrementBond=['S6sc','S6dc'],formBond=['S6d','S6dc'],breakBond=['S6d','S6dc'],incrementRadical=['S6dc'],decrementRadical=['S6dc'],incrementLonePair=['S4d','S4dc'],decrementLonePair=[])
-atomTypes['S6dd'].setActions(incrementBond=['S6ddd','S6td'], decrementBond=['S6d','S6dc'],   formBond=['S6dd','S6dc'],breakBond=['S6dd'],     incrementRadical=['S6dd'], decrementRadical=['S6dd'], incrementLonePair=['S4dd'],decrementLonePair=[])
-atomTypes['S6ddd'].setActions(incrementBond=[],              decrementBond=['S6dd','S6dc'],  formBond=[],            breakBond=[],            incrementRadical=[],       decrementRadical=[],       incrementLonePair=[],      decrementLonePair=[])
-atomTypes['S6t' ].setActions(incrementBond=['S6td'],         decrementBond=['S6d','S6dc'],   formBond=['S6t'],       breakBond=['S6t'],       incrementRadical=['S6t'],  decrementRadical=['S6t'],  incrementLonePair=['S4t'], decrementLonePair=[])
-atomTypes['S6td'].setActions(incrementBond=['S6tt','S6tdc'], decrementBond=['S6dc','S6t','S6dd','S6tdc'],formBond=['S6td'],breakBond=['S6td'],incrementRadical=['S6td'], decrementRadical=['S6td'], incrementLonePair=['S4tdc'],decrementLonePair=[])
-atomTypes['S6tt'].setActions(incrementBond=[],               decrementBond=['S6td','S6tdc'], formBond=[],            breakBond=[],            incrementRadical=[],       decrementRadical=[],       incrementLonePair=[],      decrementLonePair=[])
-atomTypes['S6tdc'].setActions(incrementBond=['S6td','S6tdc','S6tt'],decrementBond=['S6dc','S6tdc'],formBond=['S6tdc'],breakBond=['S6tdc'],    incrementRadical=['S6tdc'],decrementRadical=['S6tdc'],incrementLonePair=['S4t','S4tdc'],decrementLonePair=[])
-
-atomTypes['Cl'  ].setActions(incrementBond=[],               decrementBond=[],               formBond=['Cl'],        breakBond=['Cl'],        incrementRadical=['Cl'],   decrementRadical=['Cl'],   incrementLonePair=[],      decrementLonePair=[])
-atomTypes['Cl1s'].setActions(incrementBond=[],               decrementBond=[],               formBond=['Cl1s'],      breakBond=['Cl1s'],      incrementRadical=['Cl1s'], decrementRadical=['Cl1s'], incrementLonePair=[],      decrementLonePair=[])
-
-atomTypes['I'  ].setActions(incrementBond=[],               decrementBond=[],               formBond=['I'],        breakBond=['I'],        incrementRadical=['I'],   decrementRadical=['I'],   incrementLonePair=[],      decrementLonePair=[])
-atomTypes['I1s'].setActions(incrementBond=[],               decrementBond=[],               formBond=['I1s'],      breakBond=['I1s'],      incrementRadical=['I1s'], decrementRadical=['I1s'], incrementLonePair=[],      decrementLonePair=[])
-
-atomTypes['F'  ].setActions(incrementBond=[],               decrementBond=[],               formBond=['F'],        breakBond=['F'],        incrementRadical=['F'],   decrementRadical=['F'],   incrementLonePair=[],      decrementLonePair=[])
-atomTypes['F1s'].setActions(incrementBond=[],               decrementBond=[],               formBond=['F1s'],      breakBond=['F1s'],      incrementRadical=['F1s'], decrementRadical=['F1s'], incrementLonePair=[],      decrementLonePair=[])
-
-atomTypes['Br'  ].setActions(incrementBond=[],               decrementBond=[],               formBond=['Br'],        breakBond=['Br'],        incrementRadical=['Br'],   decrementRadical=['Br'],   incrementLonePair=[],      decrementLonePair=[])
-atomTypes['Br1s'].setActions(incrementBond=[],               decrementBond=[],               formBond=['Br1s'],      breakBond=['Br1s'],      incrementRadical=['Br1s'], decrementRadical=['Br1s'], incrementLonePair=[],      decrementLonePair=[])
-
-#these are ordered on priority of picking if we encounter a more general atomType for make
-allElements=['H', 'C', 'O', 'N', 'S', 'Si', 'Cl', 'F','Br', 'I', 'Ne', 'Ar', 'He', 'X']
-=======
 ATOMTYPES['I'] = AtomType('I', generic=['R', 'R!H', 'Val7'], specific=['I1s'])
 ATOMTYPES['I1s'] = AtomType('I1s', generic=['R', 'R!H', 'I', 'Val7'], specific=[],
                             single=[0,1], all_double=[0], r_double=[], o_double=[], s_double=[], triple=[0], quadruple=[0], benzene=[0], lone_pairs=[3], charge=[0])
 # examples for I1s: HI, [I], IO, CH3I, I2
-
-ATOMTYPES['F'] = AtomType('F', generic=['R', 'R!H', 'Val7'], specific=['F1s'])
-ATOMTYPES['F1s'] = AtomType('F1s', generic=['R', 'R!H', 'F', 'Val7'], specific=[],
-                            single=[0,1], all_double=[0], r_double=[], o_double=[], s_double=[], triple=[0], quadruple=[0], benzene=[0], lone_pairs=[3], charge=[0])
-# examples for F1s: HF, [F], FO, CH3F, F2
 
 ATOMTYPES['X'].set_actions(increment_bond=['X'], decrement_bond=['X'], form_bond=['X'], break_bond=['X'], increment_radical=[], decrement_radical=[], increment_lone_pair=[], decrement_lone_pair=[])
 ATOMTYPES['Xv'].set_actions(increment_bond=[], decrement_bond=[], form_bond=['Xo'], break_bond=[], increment_radical=[], decrement_radical=[], increment_lone_pair=[], decrement_lone_pair=[])
@@ -816,10 +670,12 @@
 ATOMTYPES['F'].set_actions(increment_bond=[], decrement_bond=[], form_bond=['F'], break_bond=['F'], increment_radical=['F'], decrement_radical=['F'], increment_lone_pair=[], decrement_lone_pair=[])
 ATOMTYPES['F1s'].set_actions(increment_bond=[], decrement_bond=[], form_bond=['F1s'], break_bond=['F1s'], increment_radical=['F1s'], decrement_radical=['F1s'], increment_lone_pair=[], decrement_lone_pair=[])
 
+ATOMTYPES['Br'].set_actions(increment_bond=[], decrement_bond=[], form_bond=['Br'], break_bond=['Br'], increment_radical=['Br'], decrement_radical=['Br'], increment_lone_pair=[], decrement_lone_pair=[])
+ATOMTYPES['Br1s'].set_actions(increment_bond=[], decrement_bond=[], form_bond=['Br1s'], break_bond=['Br1s'], increment_radical=['Br1s'], decrement_radical=['Br1s'], increment_lone_pair=[], decrement_lone_pair=[])
+
 #these are ordered on priority of picking if we encounter a more general atomtype for make
-allElements=['H', 'C', 'O', 'N', 'S', 'Si', 'Cl', 'F', 'I', 'Ne', 'Ar', 'He', 'X']
->>>>>>> 2c76b952
-#list of elements that do not have more specific atomTypes
+allElements=['H', 'C', 'O', 'N', 'S', 'Si', 'Cl', 'F', 'Br', 'I', 'Ne', 'Ar', 'He', 'X']
+#list of elements that do not have more specific ATOMTYPES
 nonSpecifics=['H', 'He', 'Ne', 'Ar',]
 
 for atomtype in ATOMTYPES.values():
