--- conflicted
+++ resolved
@@ -90,16 +90,10 @@
 
     cdef public bint implicitHydrogens
     cdef public int symmetryNumber
-<<<<<<< HEAD
     cdef str _fingerprint
     
     cpdef str getFingerprint(self)
     
-=======
-    cdef public object rdMol
-    cdef public int rdMolConfId
-
->>>>>>> 8026b2ce
     cpdef addAtom(self, Atom atom)
 
     cpdef addBond(self, Bond bond)
