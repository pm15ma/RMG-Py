--- conflicted
+++ resolved
@@ -114,11 +114,7 @@
 
     octet_deviation = 0  # This is the overall "score" for the molecule, summed across all non-H atoms
     for atom in mol.vertices:
-<<<<<<< HEAD
-        if atom.is_hydrogen():
-=======
-        if isinstance(atom, CuttingLabel) or atom.isHydrogen():
->>>>>>> 38071bc1
+        if isinstance(atom, CuttingLabel) or atom.is_hydrogen():
             continue
         val_electrons = 2 * (int(atom.get_total_bond_order()) + atom.lone_pairs) + atom.radical_electrons
         if atom.is_carbon() or atom.is_nitrogen() or atom.is_oxygen():
