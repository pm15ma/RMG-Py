--- conflicted
+++ resolved
@@ -64,12 +64,8 @@
     # between different runs
     mol.sort_atoms()
     atoms = mol.vertices
-<<<<<<< HEAD
-    rd_atom_indices = {}  # dictionary of RDKit atom indices
-=======
-    rdAtomIndices = {} # dictionary of RDKit atom indices
+    rd_atom_indices = {} # dictionary of RDKit atom indices
     label_dict = {} # store label of atom for Framgent
->>>>>>> 38071bc1
     rdkitmol = Chem.rdchem.EditableMol(Chem.rdchem.Mol())
     for index, atom in enumerate(mol.vertices):
         if atom.element.symbol == 'X':
@@ -88,11 +84,6 @@
         else:
             rd_atom_indices[atom] = index
 
-<<<<<<< HEAD
-    rd_bonds = Chem.rdchem.BondType
-    orders = {'S': rd_bonds.SINGLE, 'D': rd_bonds.DOUBLE, 'T': rd_bonds.TRIPLE, 'B': rd_bonds.AROMATIC,
-              'Q': rd_bonds.QUADRUPLE}
-=======
         # Check if a cutting label is present. If preserve this so that it is added to the SMILES string
         if re.match(r'^[LR][0-9]*$', atom.label):  # Valid cutting labels include R, L, R#, L#, where # is any int
             saved_index = index
@@ -102,9 +93,9 @@
             else:
                 label_dict[label] = [saved_index]
 
-    rdBonds = Chem.rdchem.BondType
-    orders = {'S': rdBonds.SINGLE, 'D': rdBonds.DOUBLE, 'T': rdBonds.TRIPLE, 'B': rdBonds.AROMATIC, 'Q': rdBonds.QUADRUPLE}
->>>>>>> 38071bc1
+    rd_bonds = Chem.rdchem.BondType
+    orders = {'S': rd_bonds.SINGLE, 'D': rd_bonds.DOUBLE, 'T': rd_bonds.TRIPLE, 'B': rd_bonds.AROMATIC,
+              'Q': rd_bonds.QUADRUPLE}
     # Add the bonds
     for atom1 in mol.vertices:
         for atom2, bond in atom1.edges.items():
