################################################################################
#
#   Files for git to ignore
#
################################################################################

# MacOS files
.DS_Store

# Compiled Python modules
*.pyc
*.so
*.pyd

# Image files generated by RMG
*.png
*.svg
*.pdf

# Temporary build files
build/*

# Compiled documentation
documentation/build/*

# Compilation helper files
# (These will be unique to each developer's setup)
make.inc

# Example output files
examples/*
!examples/*/input.py

# NetBeans project files
nbproject/*

# Eclipse project files
.project
.pydevproject
.settings/*

# PyCharm project files
<<<<<<< HEAD
.idea
=======
.idea/*
>>>>>>> aaf3dcec

# Unit test files
.coverage
testing/*
htmlcov/*

# Quantum Mechanics temporary, cache, and result files
QMfiles/*
QMscratch/*

# Solver settings file
rmgpy/solver/settings.pxi

# bin/symmetry
bin/symmetry

# ipython checkpoints
**/.ipynb_checkpoints/**

# cantera files
*.cti

# csv files
*.csv

# ipython folder except for notebooks
ipython/*
!ipython/*.ipynb<|MERGE_RESOLUTION|>--- conflicted
+++ resolved
@@ -40,11 +40,8 @@
 .settings/*
 
 # PyCharm project files
-<<<<<<< HEAD
-.idea
-=======
 .idea/*
->>>>>>> aaf3dcec
+
 
 # Unit test files
 .coverage
